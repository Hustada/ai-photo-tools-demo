lockfileVersion: '9.0'

settings:
  autoInstallPeers: true
  excludeLinksFromLockfile: false

importers:

  .:
    dependencies:
      '@google-cloud/vision':
        specifier: ^5.1.0
        version: 5.1.0
      '@pinecone-database/pinecone':
        specifier: ^6.0.1
        version: 6.0.1
      '@vercel/kv':
        specifier: ^3.0.0
        version: 3.0.0
      axios:
        specifier: ^1.9.0
        version: 1.9.0
      openai:
        specifier: ^5.0.1
        version: 5.0.1
      pnpm:
        specifier: ^10.11.0
        version: 10.11.0
      react:
        specifier: ^19.1.0
        version: 19.1.0
      react-dom:
        specifier: ^19.1.0
        version: 19.1.0(react@19.1.0)
      react-router-dom:
        specifier: ^7.6.1
        version: 7.6.1(react-dom@19.1.0(react@19.1.0))(react@19.1.0)
    devDependencies:
      '@eslint/js':
        specifier: ^9.25.0
        version: 9.27.0
      '@types/react':
        specifier: ^19.1.2
        version: 19.1.6
      '@types/react-dom':
        specifier: ^19.1.2
        version: 19.1.5(@types/react@19.1.6)
      '@vercel/node':
        specifier: ^5.2.1
        version: 5.2.1(rollup@4.41.1)
      '@vitejs/plugin-react':
        specifier: ^4.4.1
        version: 4.5.0(vite@6.3.5(@types/node@16.18.11)(jiti@1.21.7)(tsx@4.19.4)(yaml@2.8.0))
      autoprefixer:
        specifier: ^10.4.21
        version: 10.4.21(postcss@8.5.4)
      dotenv:
        specifier: ^16.5.0
        version: 16.5.0
      eslint:
        specifier: ^9.25.0
        version: 9.27.0(jiti@1.21.7)
      eslint-plugin-react-hooks:
        specifier: ^5.2.0
        version: 5.2.0(eslint@9.27.0(jiti@1.21.7))
      eslint-plugin-react-refresh:
        specifier: ^0.4.19
        version: 0.4.20(eslint@9.27.0(jiti@1.21.7))
      globals:
        specifier: ^16.0.0
        version: 16.2.0
      next:
        specifier: ^15.3.3
        version: 15.3.3(@babel/core@7.27.4)(react-dom@19.1.0(react@19.1.0))(react@19.1.0)
      postcss:
        specifier: ^8.5.4
        version: 8.5.4
      tailwindcss:
        specifier: ^3.4.17
        version: 3.4.17(ts-node@10.9.1(@types/node@16.18.11)(typescript@5.8.3))
      tsx:
        specifier: ^4.19.4
        version: 4.19.4
      typescript:
        specifier: ~5.8.3
        version: 5.8.3
      typescript-eslint:
        specifier: ^8.30.1
        version: 8.33.0(eslint@9.27.0(jiti@1.21.7))(typescript@5.8.3)
      vite:
        specifier: ^6.3.5
        version: 6.3.5(@types/node@16.18.11)(jiti@1.21.7)(tsx@4.19.4)(yaml@2.8.0)

packages:

  '@alloc/quick-lru@5.2.0':
    resolution: {integrity: sha512-UrcABB+4bUrFABwbluTIBErXwvbsU/V7TZWfmbgJfbkwiBuziS9gxdODUyuiecfdGQ85jglMW6juS3+z5TsKLw==}
    engines: {node: '>=10'}

  '@ampproject/remapping@2.3.0':
    resolution: {integrity: sha512-30iZtAPgz+LTIYoeivqYo853f02jBYSd5uGnGpkFV0M3xOt9aN73erkgYAmZU43x4VfqcnLxW9Kpg3R5LC4YYw==}
    engines: {node: '>=6.0.0'}

  '@babel/code-frame@7.27.1':
    resolution: {integrity: sha512-cjQ7ZlQ0Mv3b47hABuTevyTuYN4i+loJKGeV9flcCgIK37cCXRh+L1bd3iBHlynerhQ7BhCkn2BPbQUL+rGqFg==}
    engines: {node: '>=6.9.0'}

  '@babel/compat-data@7.27.3':
    resolution: {integrity: sha512-V42wFfx1ymFte+ecf6iXghnnP8kWTO+ZLXIyZq+1LAXHHvTZdVxicn4yiVYdYMGaCO3tmqub11AorKkv+iodqw==}
    engines: {node: '>=6.9.0'}

  '@babel/core@7.27.4':
    resolution: {integrity: sha512-bXYxrXFubeYdvB0NhD/NBB3Qi6aZeV20GOWVI47t2dkecCEoneR4NPVcb7abpXDEvejgrUfFtG6vG/zxAKmg+g==}
    engines: {node: '>=6.9.0'}

  '@babel/generator@7.27.3':
    resolution: {integrity: sha512-xnlJYj5zepml8NXtjkG0WquFUv8RskFqyFcVgTBp5k+NaA/8uw/K+OSVf8AMGw5e9HKP2ETd5xpK5MLZQD6b4Q==}
    engines: {node: '>=6.9.0'}

  '@babel/helper-compilation-targets@7.27.2':
    resolution: {integrity: sha512-2+1thGUUWWjLTYTHZWK1n8Yga0ijBz1XAhUXcKy81rd5g6yh7hGqMp45v7cadSbEHc9G3OTv45SyneRN3ps4DQ==}
    engines: {node: '>=6.9.0'}

  '@babel/helper-module-imports@7.27.1':
    resolution: {integrity: sha512-0gSFWUPNXNopqtIPQvlD5WgXYI5GY2kP2cCvoT8kczjbfcfuIljTbcWrulD1CIPIX2gt1wghbDy08yE1p+/r3w==}
    engines: {node: '>=6.9.0'}

  '@babel/helper-module-transforms@7.27.3':
    resolution: {integrity: sha512-dSOvYwvyLsWBeIRyOeHXp5vPj5l1I011r52FM1+r1jCERv+aFXYk4whgQccYEGYxK2H3ZAIA8nuPkQ0HaUo3qg==}
    engines: {node: '>=6.9.0'}
    peerDependencies:
      '@babel/core': ^7.0.0

  '@babel/helper-plugin-utils@7.27.1':
    resolution: {integrity: sha512-1gn1Up5YXka3YYAHGKpbideQ5Yjf1tDa9qYcgysz+cNCXukyLl6DjPXhD3VRwSb8c0J9tA4b2+rHEZtc6R0tlw==}
    engines: {node: '>=6.9.0'}

  '@babel/helper-string-parser@7.27.1':
    resolution: {integrity: sha512-qMlSxKbpRlAridDExk92nSobyDdpPijUq2DW6oDnUqd0iOGxmQjyqhMIihI9+zv4LPyZdRje2cavWPbCbWm3eA==}
    engines: {node: '>=6.9.0'}

  '@babel/helper-validator-identifier@7.27.1':
    resolution: {integrity: sha512-D2hP9eA+Sqx1kBZgzxZh0y1trbuU+JoDkiEwqhQ36nodYqJwyEIhPSdMNd7lOm/4io72luTPWH20Yda0xOuUow==}
    engines: {node: '>=6.9.0'}

  '@babel/helper-validator-option@7.27.1':
    resolution: {integrity: sha512-YvjJow9FxbhFFKDSuFnVCe2WxXk1zWc22fFePVNEaWJEu8IrZVlda6N0uHwzZrUM1il7NC9Mlp4MaJYbYd9JSg==}
    engines: {node: '>=6.9.0'}

  '@babel/helpers@7.27.4':
    resolution: {integrity: sha512-Y+bO6U+I7ZKaM5G5rDUZiYfUvQPUibYmAFe7EnKdnKBbVXDZxvp+MWOH5gYciY0EPk4EScsuFMQBbEfpdRKSCQ==}
    engines: {node: '>=6.9.0'}

  '@babel/parser@7.27.4':
    resolution: {integrity: sha512-BRmLHGwpUqLFR2jzx9orBuX/ABDkj2jLKOXrHDTN2aOKL+jFDDKaRNo9nyYsIl9h/UE/7lMKdDjKQQyxKKDZ7g==}
    engines: {node: '>=6.0.0'}
    hasBin: true

  '@babel/plugin-transform-react-jsx-self@7.27.1':
    resolution: {integrity: sha512-6UzkCs+ejGdZ5mFFC/OCUrv028ab2fp1znZmCZjAOBKiBK2jXD1O+BPSfX8X2qjJ75fZBMSnQn3Rq2mrBJK2mw==}
    engines: {node: '>=6.9.0'}
    peerDependencies:
      '@babel/core': ^7.0.0-0

  '@babel/plugin-transform-react-jsx-source@7.27.1':
    resolution: {integrity: sha512-zbwoTsBruTeKB9hSq73ha66iFeJHuaFkUbwvqElnygoNbj/jHRsSeokowZFN3CZ64IvEqcmmkVe89OPXc7ldAw==}
    engines: {node: '>=6.9.0'}
    peerDependencies:
      '@babel/core': ^7.0.0-0

  '@babel/template@7.27.2':
    resolution: {integrity: sha512-LPDZ85aEJyYSd18/DkjNh4/y1ntkE5KwUHWTiqgRxruuZL2F1yuHligVHLvcHY2vMHXttKFpJn6LwfI7cw7ODw==}
    engines: {node: '>=6.9.0'}

  '@babel/traverse@7.27.4':
    resolution: {integrity: sha512-oNcu2QbHqts9BtOWJosOVJapWjBDSxGCpFvikNR5TGDYDQf3JwpIoMzIKrvfoti93cLfPJEG4tH9SPVeyCGgdA==}
    engines: {node: '>=6.9.0'}

  '@babel/types@7.27.3':
    resolution: {integrity: sha512-Y1GkI4ktrtvmawoSq+4FCVHNryea6uR+qUQy0AGxLSsjCX0nVmkYQMBLHDkXZuo5hGx7eYdnIaslsdBFm7zbUw==}
    engines: {node: '>=6.9.0'}

  '@cspotcode/source-map-support@0.8.1':
    resolution: {integrity: sha512-IchNf6dN4tHoMFIn/7OE8LWZ19Y6q/67Bmf6vnGREv8RSbBVb9LPJxEcnwrcwX6ixSvaiGoomAUvu4YSxXrVgw==}
    engines: {node: '>=12'}

  '@edge-runtime/format@2.2.1':
    resolution: {integrity: sha512-JQTRVuiusQLNNLe2W9tnzBlV/GvSVcozLl4XZHk5swnRZ/v6jp8TqR8P7sqmJsQqblDZ3EztcWmLDbhRje/+8g==}
    engines: {node: '>=16'}

  '@edge-runtime/node-utils@2.3.0':
    resolution: {integrity: sha512-uUtx8BFoO1hNxtHjp3eqVPC/mWImGb2exOfGjMLUoipuWgjej+f4o/VP4bUI8U40gu7Teogd5VTeZUkGvJSPOQ==}
    engines: {node: '>=16'}

  '@edge-runtime/ponyfill@2.4.2':
    resolution: {integrity: sha512-oN17GjFr69chu6sDLvXxdhg0Qe8EZviGSuqzR9qOiKh4MhFYGdBBcqRNzdmYeAdeRzOW2mM9yil4RftUQ7sUOA==}
    engines: {node: '>=16'}

  '@edge-runtime/primitives@4.1.0':
    resolution: {integrity: sha512-Vw0lbJ2lvRUqc7/soqygUX216Xb8T3WBZ987oywz6aJqRxcwSVWwr9e+Nqo2m9bxobA9mdbWNNoRY6S9eko1EQ==}
    engines: {node: '>=16'}

  '@edge-runtime/vm@3.2.0':
    resolution: {integrity: sha512-0dEVyRLM/lG4gp1R/Ik5bfPl/1wX00xFwd5KcNH602tzBa09oF7pbTKETEhR1GjZ75K6OJnYFu8II2dyMhONMw==}
    engines: {node: '>=16'}

  '@emnapi/runtime@1.4.3':
    resolution: {integrity: sha512-pBPWdu6MLKROBX05wSNKcNb++m5Er+KQ9QkB+WVM+pW2Kx9hoSrVTnu3BdkI5eBLZoKu/J6mW/B6i6bJB2ytXQ==}

  '@esbuild/aix-ppc64@0.25.5':
    resolution: {integrity: sha512-9o3TMmpmftaCMepOdA5k/yDw8SfInyzWWTjYTFCX3kPSDJMROQTb8jg+h9Cnwnmm1vOzvxN7gIfB5V2ewpjtGA==}
    engines: {node: '>=18'}
    cpu: [ppc64]
    os: [aix]

  '@esbuild/android-arm64@0.25.5':
    resolution: {integrity: sha512-VGzGhj4lJO+TVGV1v8ntCZWJktV7SGCs3Pn1GRWI1SBFtRALoomm8k5E9Pmwg3HOAal2VDc2F9+PM/rEY6oIDg==}
    engines: {node: '>=18'}
    cpu: [arm64]
    os: [android]

  '@esbuild/android-arm@0.25.5':
    resolution: {integrity: sha512-AdJKSPeEHgi7/ZhuIPtcQKr5RQdo6OO2IL87JkianiMYMPbCtot9fxPbrMiBADOWWm3T2si9stAiVsGbTQFkbA==}
    engines: {node: '>=18'}
    cpu: [arm]
    os: [android]

  '@esbuild/android-x64@0.25.5':
    resolution: {integrity: sha512-D2GyJT1kjvO//drbRT3Hib9XPwQeWd9vZoBJn+bu/lVsOZ13cqNdDeqIF/xQ5/VmWvMduP6AmXvylO/PIc2isw==}
    engines: {node: '>=18'}
    cpu: [x64]
    os: [android]

  '@esbuild/darwin-arm64@0.25.5':
    resolution: {integrity: sha512-GtaBgammVvdF7aPIgH2jxMDdivezgFu6iKpmT+48+F8Hhg5J/sfnDieg0aeG/jfSvkYQU2/pceFPDKlqZzwnfQ==}
    engines: {node: '>=18'}
    cpu: [arm64]
    os: [darwin]

  '@esbuild/darwin-x64@0.25.5':
    resolution: {integrity: sha512-1iT4FVL0dJ76/q1wd7XDsXrSW+oLoquptvh4CLR4kITDtqi2e/xwXwdCVH8hVHU43wgJdsq7Gxuzcs6Iq/7bxQ==}
    engines: {node: '>=18'}
    cpu: [x64]
    os: [darwin]

  '@esbuild/freebsd-arm64@0.25.5':
    resolution: {integrity: sha512-nk4tGP3JThz4La38Uy/gzyXtpkPW8zSAmoUhK9xKKXdBCzKODMc2adkB2+8om9BDYugz+uGV7sLmpTYzvmz6Sw==}
    engines: {node: '>=18'}
    cpu: [arm64]
    os: [freebsd]

  '@esbuild/freebsd-x64@0.25.5':
    resolution: {integrity: sha512-PrikaNjiXdR2laW6OIjlbeuCPrPaAl0IwPIaRv+SMV8CiM8i2LqVUHFC1+8eORgWyY7yhQY+2U2fA55mBzReaw==}
    engines: {node: '>=18'}
    cpu: [x64]
    os: [freebsd]

  '@esbuild/linux-arm64@0.25.5':
    resolution: {integrity: sha512-Z9kfb1v6ZlGbWj8EJk9T6czVEjjq2ntSYLY2cw6pAZl4oKtfgQuS4HOq41M/BcoLPzrUbNd+R4BXFyH//nHxVg==}
    engines: {node: '>=18'}
    cpu: [arm64]
    os: [linux]

  '@esbuild/linux-arm@0.25.5':
    resolution: {integrity: sha512-cPzojwW2okgh7ZlRpcBEtsX7WBuqbLrNXqLU89GxWbNt6uIg78ET82qifUy3W6OVww6ZWobWub5oqZOVtwolfw==}
    engines: {node: '>=18'}
    cpu: [arm]
    os: [linux]

  '@esbuild/linux-ia32@0.25.5':
    resolution: {integrity: sha512-sQ7l00M8bSv36GLV95BVAdhJ2QsIbCuCjh/uYrWiMQSUuV+LpXwIqhgJDcvMTj+VsQmqAHL2yYaasENvJ7CDKA==}
    engines: {node: '>=18'}
    cpu: [ia32]
    os: [linux]

  '@esbuild/linux-loong64@0.25.5':
    resolution: {integrity: sha512-0ur7ae16hDUC4OL5iEnDb0tZHDxYmuQyhKhsPBV8f99f6Z9KQM02g33f93rNH5A30agMS46u2HP6qTdEt6Q1kg==}
    engines: {node: '>=18'}
    cpu: [loong64]
    os: [linux]

  '@esbuild/linux-mips64el@0.25.5':
    resolution: {integrity: sha512-kB/66P1OsHO5zLz0i6X0RxlQ+3cu0mkxS3TKFvkb5lin6uwZ/ttOkP3Z8lfR9mJOBk14ZwZ9182SIIWFGNmqmg==}
    engines: {node: '>=18'}
    cpu: [mips64el]
    os: [linux]

  '@esbuild/linux-ppc64@0.25.5':
    resolution: {integrity: sha512-UZCmJ7r9X2fe2D6jBmkLBMQetXPXIsZjQJCjgwpVDz+YMcS6oFR27alkgGv3Oqkv07bxdvw7fyB71/olceJhkQ==}
    engines: {node: '>=18'}
    cpu: [ppc64]
    os: [linux]

  '@esbuild/linux-riscv64@0.25.5':
    resolution: {integrity: sha512-kTxwu4mLyeOlsVIFPfQo+fQJAV9mh24xL+y+Bm6ej067sYANjyEw1dNHmvoqxJUCMnkBdKpvOn0Ahql6+4VyeA==}
    engines: {node: '>=18'}
    cpu: [riscv64]
    os: [linux]

  '@esbuild/linux-s390x@0.25.5':
    resolution: {integrity: sha512-K2dSKTKfmdh78uJ3NcWFiqyRrimfdinS5ErLSn3vluHNeHVnBAFWC8a4X5N+7FgVE1EjXS1QDZbpqZBjfrqMTQ==}
    engines: {node: '>=18'}
    cpu: [s390x]
    os: [linux]

  '@esbuild/linux-x64@0.25.5':
    resolution: {integrity: sha512-uhj8N2obKTE6pSZ+aMUbqq+1nXxNjZIIjCjGLfsWvVpy7gKCOL6rsY1MhRh9zLtUtAI7vpgLMK6DxjO8Qm9lJw==}
    engines: {node: '>=18'}
    cpu: [x64]
    os: [linux]

  '@esbuild/netbsd-arm64@0.25.5':
    resolution: {integrity: sha512-pwHtMP9viAy1oHPvgxtOv+OkduK5ugofNTVDilIzBLpoWAM16r7b/mxBvfpuQDpRQFMfuVr5aLcn4yveGvBZvw==}
    engines: {node: '>=18'}
    cpu: [arm64]
    os: [netbsd]

  '@esbuild/netbsd-x64@0.25.5':
    resolution: {integrity: sha512-WOb5fKrvVTRMfWFNCroYWWklbnXH0Q5rZppjq0vQIdlsQKuw6mdSihwSo4RV/YdQ5UCKKvBy7/0ZZYLBZKIbwQ==}
    engines: {node: '>=18'}
    cpu: [x64]
    os: [netbsd]

  '@esbuild/openbsd-arm64@0.25.5':
    resolution: {integrity: sha512-7A208+uQKgTxHd0G0uqZO8UjK2R0DDb4fDmERtARjSHWxqMTye4Erz4zZafx7Di9Cv+lNHYuncAkiGFySoD+Mw==}
    engines: {node: '>=18'}
    cpu: [arm64]
    os: [openbsd]

  '@esbuild/openbsd-x64@0.25.5':
    resolution: {integrity: sha512-G4hE405ErTWraiZ8UiSoesH8DaCsMm0Cay4fsFWOOUcz8b8rC6uCvnagr+gnioEjWn0wC+o1/TAHt+It+MpIMg==}
    engines: {node: '>=18'}
    cpu: [x64]
    os: [openbsd]

  '@esbuild/sunos-x64@0.25.5':
    resolution: {integrity: sha512-l+azKShMy7FxzY0Rj4RCt5VD/q8mG/e+mDivgspo+yL8zW7qEwctQ6YqKX34DTEleFAvCIUviCFX1SDZRSyMQA==}
    engines: {node: '>=18'}
    cpu: [x64]
    os: [sunos]

  '@esbuild/win32-arm64@0.25.5':
    resolution: {integrity: sha512-O2S7SNZzdcFG7eFKgvwUEZ2VG9D/sn/eIiz8XRZ1Q/DO5a3s76Xv0mdBzVM5j5R639lXQmPmSo0iRpHqUUrsxw==}
    engines: {node: '>=18'}
    cpu: [arm64]
    os: [win32]

  '@esbuild/win32-ia32@0.25.5':
    resolution: {integrity: sha512-onOJ02pqs9h1iMJ1PQphR+VZv8qBMQ77Klcsqv9CNW2w6yLqoURLcgERAIurY6QE63bbLuqgP9ATqajFLK5AMQ==}
    engines: {node: '>=18'}
    cpu: [ia32]
    os: [win32]

  '@esbuild/win32-x64@0.25.5':
    resolution: {integrity: sha512-TXv6YnJ8ZMVdX+SXWVBo/0p8LTcrUYngpWjvm91TMjjBQii7Oz11Lw5lbDV5Y0TzuhSJHwiH4hEtC1I42mMS0g==}
    engines: {node: '>=18'}
    cpu: [x64]
    os: [win32]

  '@eslint-community/eslint-utils@4.7.0':
    resolution: {integrity: sha512-dyybb3AcajC7uha6CvhdVRJqaKyn7w2YKqKyAN37NKYgZT36w+iRb0Dymmc5qEJ549c/S31cMMSFd75bteCpCw==}
    engines: {node: ^12.22.0 || ^14.17.0 || >=16.0.0}
    peerDependencies:
      eslint: ^6.0.0 || ^7.0.0 || >=8.0.0

  '@eslint-community/regexpp@4.12.1':
    resolution: {integrity: sha512-CCZCDJuduB9OUkFkY2IgppNZMi2lBQgD2qzwXkEia16cge2pijY/aXi96CJMquDMn3nJdlPV1A5KrJEXwfLNzQ==}
    engines: {node: ^12.0.0 || ^14.0.0 || >=16.0.0}

  '@eslint/config-array@0.20.0':
    resolution: {integrity: sha512-fxlS1kkIjx8+vy2SjuCB94q3htSNrufYTXubwiBFeaQHbH6Ipi43gFJq2zCMt6PHhImH3Xmr0NksKDvchWlpQQ==}
    engines: {node: ^18.18.0 || ^20.9.0 || >=21.1.0}

  '@eslint/config-helpers@0.2.2':
    resolution: {integrity: sha512-+GPzk8PlG0sPpzdU5ZvIRMPidzAnZDl/s9L+y13iodqvb8leL53bTannOrQ/Im7UkpsmFU5Ily5U60LWixnmLg==}
    engines: {node: ^18.18.0 || ^20.9.0 || >=21.1.0}

  '@eslint/core@0.14.0':
    resolution: {integrity: sha512-qIbV0/JZr7iSDjqAc60IqbLdsj9GDt16xQtWD+B78d/HAlvysGdZZ6rpJHGAc2T0FQx1X6thsSPdnoiGKdNtdg==}
    engines: {node: ^18.18.0 || ^20.9.0 || >=21.1.0}

  '@eslint/eslintrc@3.3.1':
    resolution: {integrity: sha512-gtF186CXhIl1p4pJNGZw8Yc6RlshoePRvE0X91oPGb3vZ8pM3qOS9W9NGPat9LziaBV7XrJWGylNQXkGcnM3IQ==}
    engines: {node: ^18.18.0 || ^20.9.0 || >=21.1.0}

  '@eslint/js@9.27.0':
    resolution: {integrity: sha512-G5JD9Tu5HJEu4z2Uo4aHY2sLV64B7CDMXxFzqzjl3NKd6RVzSXNoE80jk7Y0lJkTTkjiIhBAqmlYwjuBY3tvpA==}
    engines: {node: ^18.18.0 || ^20.9.0 || >=21.1.0}

  '@eslint/object-schema@2.1.6':
    resolution: {integrity: sha512-RBMg5FRL0I0gs51M/guSAj5/e14VQ4tpZnQNWwuDT66P14I43ItmPfIZRhO9fUVIPOAQXU47atlywZ/czoqFPA==}
    engines: {node: ^18.18.0 || ^20.9.0 || >=21.1.0}

  '@eslint/plugin-kit@0.3.1':
    resolution: {integrity: sha512-0J+zgWxHN+xXONWIyPWKFMgVuJoZuGiIFu8yxk7RJjxkzpGmyja5wRFqZIVtjDVOQpV+Rw0iOAjYPE2eQyjr0w==}
    engines: {node: ^18.18.0 || ^20.9.0 || >=21.1.0}

  '@fastify/busboy@2.1.1':
    resolution: {integrity: sha512-vBZP4NlzfOlerQTnba4aqZoMhE/a9HY7HRqoOPaETQcSQuWEIyZMHGfVu6w9wGtGK5fED5qRs2DteVCjOH60sA==}
    engines: {node: '>=14'}

  '@google-cloud/promisify@5.0.0':
    resolution: {integrity: sha512-N8qS6dlORGHwk7WjGXKOSsLjIjNINCPicsOX6gyyLiYk7mq3MtII96NZ9N2ahwA2vnkLmZODOIH9rlNniYWvCQ==}
    engines: {node: '>=18'}

  '@google-cloud/vision@5.1.0':
    resolution: {integrity: sha512-lLF6eTjFRngoV5mnOSqimWsNBt1u56ncxbO/vEFgVfw2TqPCEN2HDmFZquA+FZMDuxQnEVb6hUJCTlVgG3SJBg==}
    engines: {node: '>=18'}

  '@grpc/grpc-js@1.13.4':
    resolution: {integrity: sha512-GsFaMXCkMqkKIvwCQjCrwH+GHbPKBjhwo/8ZuUkWHqbI73Kky9I+pQltrlT0+MWpedCoosda53lgjYfyEPgxBg==}
    engines: {node: '>=12.10.0'}

  '@grpc/proto-loader@0.7.15':
    resolution: {integrity: sha512-tMXdRCfYVixjuFK+Hk0Q1s38gV9zDiDJfWL3h1rv4Qc39oILCu1TRTDt7+fGUI8K4G1Fj125Hx/ru3azECWTyQ==}
    engines: {node: '>=6'}
    hasBin: true

  '@humanfs/core@0.19.1':
    resolution: {integrity: sha512-5DyQ4+1JEUzejeK1JGICcideyfUbGixgS9jNgex5nqkW+cY7WZhxBigmieN5Qnw9ZosSNVC9KQKyb+GUaGyKUA==}
    engines: {node: '>=18.18.0'}

  '@humanfs/node@0.16.6':
    resolution: {integrity: sha512-YuI2ZHQL78Q5HbhDiBA1X4LmYdXCKCMQIfw0pw7piHJwyREFebJUvrQN4cMssyES6x+vfUbx1CIpaQUKYdQZOw==}
    engines: {node: '>=18.18.0'}

  '@humanwhocodes/module-importer@1.0.1':
    resolution: {integrity: sha512-bxveV4V8v5Yb4ncFTT3rPSgZBOpCkjfK0y4oVVVJwIuDVBRMDXrPyXRL988i5ap9m9bnyEEjWfm5WkBmtffLfA==}
    engines: {node: '>=12.22'}

  '@humanwhocodes/retry@0.3.1':
    resolution: {integrity: sha512-JBxkERygn7Bv/GbN5Rv8Ul6LVknS+5Bp6RgDC/O8gEBU/yeH5Ui5C/OlWrTb6qct7LjjfT6Re2NxB0ln0yYybA==}
    engines: {node: '>=18.18'}

  '@humanwhocodes/retry@0.4.3':
    resolution: {integrity: sha512-bV0Tgo9K4hfPCek+aMAn81RppFKv2ySDQeMoSZuvTASywNTnVJCArCZE2FWqpvIatKu7VMRLWlR1EazvVhDyhQ==}
    engines: {node: '>=18.18'}

  '@img/sharp-darwin-arm64@0.34.2':
    resolution: {integrity: sha512-OfXHZPppddivUJnqyKoi5YVeHRkkNE2zUFT2gbpKxp/JZCFYEYubnMg+gOp6lWfasPrTS+KPosKqdI+ELYVDtg==}
    engines: {node: ^18.17.0 || ^20.3.0 || >=21.0.0}
    cpu: [arm64]
    os: [darwin]

  '@img/sharp-darwin-x64@0.34.2':
    resolution: {integrity: sha512-dYvWqmjU9VxqXmjEtjmvHnGqF8GrVjM2Epj9rJ6BUIXvk8slvNDJbhGFvIoXzkDhrJC2jUxNLz/GUjjvSzfw+g==}
    engines: {node: ^18.17.0 || ^20.3.0 || >=21.0.0}
    cpu: [x64]
    os: [darwin]

  '@img/sharp-libvips-darwin-arm64@1.1.0':
    resolution: {integrity: sha512-HZ/JUmPwrJSoM4DIQPv/BfNh9yrOA8tlBbqbLz4JZ5uew2+o22Ik+tHQJcih7QJuSa0zo5coHTfD5J8inqj9DA==}
    cpu: [arm64]
    os: [darwin]

  '@img/sharp-libvips-darwin-x64@1.1.0':
    resolution: {integrity: sha512-Xzc2ToEmHN+hfvsl9wja0RlnXEgpKNmftriQp6XzY/RaSfwD9th+MSh0WQKzUreLKKINb3afirxW7A0fz2YWuQ==}
    cpu: [x64]
    os: [darwin]

  '@img/sharp-libvips-linux-arm64@1.1.0':
    resolution: {integrity: sha512-IVfGJa7gjChDET1dK9SekxFFdflarnUB8PwW8aGwEoF3oAsSDuNUTYS+SKDOyOJxQyDC1aPFMuRYLoDInyV9Ew==}
    cpu: [arm64]
    os: [linux]

  '@img/sharp-libvips-linux-arm@1.1.0':
    resolution: {integrity: sha512-s8BAd0lwUIvYCJyRdFqvsj+BJIpDBSxs6ivrOPm/R7piTs5UIwY5OjXrP2bqXC9/moGsyRa37eYWYCOGVXxVrA==}
    cpu: [arm]
    os: [linux]

  '@img/sharp-libvips-linux-ppc64@1.1.0':
    resolution: {integrity: sha512-tiXxFZFbhnkWE2LA8oQj7KYR+bWBkiV2nilRldT7bqoEZ4HiDOcePr9wVDAZPi/Id5fT1oY9iGnDq20cwUz8lQ==}
    cpu: [ppc64]
    os: [linux]

  '@img/sharp-libvips-linux-s390x@1.1.0':
    resolution: {integrity: sha512-xukSwvhguw7COyzvmjydRb3x/09+21HykyapcZchiCUkTThEQEOMtBj9UhkaBRLuBrgLFzQ2wbxdeCCJW/jgJA==}
    cpu: [s390x]
    os: [linux]

  '@img/sharp-libvips-linux-x64@1.1.0':
    resolution: {integrity: sha512-yRj2+reB8iMg9W5sULM3S74jVS7zqSzHG3Ol/twnAAkAhnGQnpjj6e4ayUz7V+FpKypwgs82xbRdYtchTTUB+Q==}
    cpu: [x64]
    os: [linux]

  '@img/sharp-libvips-linuxmusl-arm64@1.1.0':
    resolution: {integrity: sha512-jYZdG+whg0MDK+q2COKbYidaqW/WTz0cc1E+tMAusiDygrM4ypmSCjOJPmFTvHHJ8j/6cAGyeDWZOsK06tP33w==}
    cpu: [arm64]
    os: [linux]

  '@img/sharp-libvips-linuxmusl-x64@1.1.0':
    resolution: {integrity: sha512-wK7SBdwrAiycjXdkPnGCPLjYb9lD4l6Ze2gSdAGVZrEL05AOUJESWU2lhlC+Ffn5/G+VKuSm6zzbQSzFX/P65A==}
    cpu: [x64]
    os: [linux]

  '@img/sharp-linux-arm64@0.34.2':
    resolution: {integrity: sha512-D8n8wgWmPDakc83LORcfJepdOSN6MvWNzzz2ux0MnIbOqdieRZwVYY32zxVx+IFUT8er5KPcyU3XXsn+GzG/0Q==}
    engines: {node: ^18.17.0 || ^20.3.0 || >=21.0.0}
    cpu: [arm64]
    os: [linux]

  '@img/sharp-linux-arm@0.34.2':
    resolution: {integrity: sha512-0DZzkvuEOqQUP9mo2kjjKNok5AmnOr1jB2XYjkaoNRwpAYMDzRmAqUIa1nRi58S2WswqSfPOWLNOr0FDT3H5RQ==}
    engines: {node: ^18.17.0 || ^20.3.0 || >=21.0.0}
    cpu: [arm]
    os: [linux]

  '@img/sharp-linux-s390x@0.34.2':
    resolution: {integrity: sha512-EGZ1xwhBI7dNISwxjChqBGELCWMGDvmxZXKjQRuqMrakhO8QoMgqCrdjnAqJq/CScxfRn+Bb7suXBElKQpPDiw==}
    engines: {node: ^18.17.0 || ^20.3.0 || >=21.0.0}
    cpu: [s390x]
    os: [linux]

  '@img/sharp-linux-x64@0.34.2':
    resolution: {integrity: sha512-sD7J+h5nFLMMmOXYH4DD9UtSNBD05tWSSdWAcEyzqW8Cn5UxXvsHAxmxSesYUsTOBmUnjtxghKDl15EvfqLFbQ==}
    engines: {node: ^18.17.0 || ^20.3.0 || >=21.0.0}
    cpu: [x64]
    os: [linux]

  '@img/sharp-linuxmusl-arm64@0.34.2':
    resolution: {integrity: sha512-NEE2vQ6wcxYav1/A22OOxoSOGiKnNmDzCYFOZ949xFmrWZOVII1Bp3NqVVpvj+3UeHMFyN5eP/V5hzViQ5CZNA==}
    engines: {node: ^18.17.0 || ^20.3.0 || >=21.0.0}
    cpu: [arm64]
    os: [linux]

  '@img/sharp-linuxmusl-x64@0.34.2':
    resolution: {integrity: sha512-DOYMrDm5E6/8bm/yQLCWyuDJwUnlevR8xtF8bs+gjZ7cyUNYXiSf/E8Kp0Ss5xasIaXSHzb888V1BE4i1hFhAA==}
    engines: {node: ^18.17.0 || ^20.3.0 || >=21.0.0}
    cpu: [x64]
    os: [linux]

  '@img/sharp-wasm32@0.34.2':
    resolution: {integrity: sha512-/VI4mdlJ9zkaq53MbIG6rZY+QRN3MLbR6usYlgITEzi4Rpx5S6LFKsycOQjkOGmqTNmkIdLjEvooFKwww6OpdQ==}
    engines: {node: ^18.17.0 || ^20.3.0 || >=21.0.0}
    cpu: [wasm32]

  '@img/sharp-win32-arm64@0.34.2':
    resolution: {integrity: sha512-cfP/r9FdS63VA5k0xiqaNaEoGxBg9k7uE+RQGzuK9fHt7jib4zAVVseR9LsE4gJcNWgT6APKMNnCcnyOtmSEUQ==}
    engines: {node: ^18.17.0 || ^20.3.0 || >=21.0.0}
    cpu: [arm64]
    os: [win32]

  '@img/sharp-win32-ia32@0.34.2':
    resolution: {integrity: sha512-QLjGGvAbj0X/FXl8n1WbtQ6iVBpWU7JO94u/P2M4a8CFYsvQi4GW2mRy/JqkRx0qpBzaOdKJKw8uc930EX2AHw==}
    engines: {node: ^18.17.0 || ^20.3.0 || >=21.0.0}
    cpu: [ia32]
    os: [win32]

  '@img/sharp-win32-x64@0.34.2':
    resolution: {integrity: sha512-aUdT6zEYtDKCaxkofmmJDJYGCf0+pJg3eU9/oBuqvEeoB9dKI6ZLc/1iLJCTuJQDO4ptntAlkUmHgGjyuobZbw==}
    engines: {node: ^18.17.0 || ^20.3.0 || >=21.0.0}
    cpu: [x64]
    os: [win32]

  '@isaacs/cliui@8.0.2':
    resolution: {integrity: sha512-O8jcjabXaleOG9DQ0+ARXWZBTfnP4WNAqzuiJK7ll44AmxGKv/J2M4TPjxjY3znBCfvBXFzucm1twdyFybFqEA==}
    engines: {node: '>=12'}

  '@isaacs/fs-minipass@4.0.1':
    resolution: {integrity: sha512-wgm9Ehl2jpeqP3zw/7mo3kRHFp5MEDhqAdwy1fTGkHAwnkGOVsgpvQhL8B5n1qlb01jV3n/bI0ZfZp5lWA1k4w==}
    engines: {node: '>=18.0.0'}

  '@jridgewell/gen-mapping@0.3.8':
    resolution: {integrity: sha512-imAbBGkb+ebQyxKgzv5Hu2nmROxoDOXHh80evxdoXNOrvAnVx7zimzc1Oo5h9RlfV4vPXaE2iM5pOFbvOCClWA==}
    engines: {node: '>=6.0.0'}

  '@jridgewell/resolve-uri@3.1.2':
    resolution: {integrity: sha512-bRISgCIjP20/tbWSPWMEi54QVPRZExkuD9lJL+UIxUKtwVJA8wW1Trb1jMs1RFXo1CBTNZ/5hpC9QvmKWdopKw==}
    engines: {node: '>=6.0.0'}

  '@jridgewell/set-array@1.2.1':
    resolution: {integrity: sha512-R8gLRTZeyp03ymzP/6Lil/28tGeGEzhx1q2k703KGWRAI1VdvPIXdG70VJc2pAMw3NA6JKL5hhFu1sJX0Mnn/A==}
    engines: {node: '>=6.0.0'}

  '@jridgewell/sourcemap-codec@1.5.0':
    resolution: {integrity: sha512-gv3ZRaISU3fjPAgNsriBRqGWQL6quFx04YMPW/zD8XMLsU32mhCCbfbO6KZFLjvYpCZ8zyDEgqsgf+PwPaM7GQ==}

  '@jridgewell/trace-mapping@0.3.25':
    resolution: {integrity: sha512-vNk6aEwybGtawWmy/PzwnGDOjCkLWSD2wqvjGGAgOAwCGWySYXfYoxt00IJkTF+8Lb57DwOb3Aa0o9CApepiYQ==}

  '@jridgewell/trace-mapping@0.3.9':
    resolution: {integrity: sha512-3Belt6tdc8bPgAtbcmdtNJlirVoTmEb5e2gC94PnkwEW9jI6CAHUeoG85tjWP5WquqfavoMtMwiG4P926ZKKuQ==}

  '@js-sdsl/ordered-map@4.4.2':
    resolution: {integrity: sha512-iUKgm52T8HOE/makSxjqoWhe95ZJA1/G1sYsGev2JDKUSS14KAgg1LHb+Ba+IPow0xflbnSkOsZcO08C7w1gYw==}

  '@mapbox/node-pre-gyp@2.0.0':
    resolution: {integrity: sha512-llMXd39jtP0HpQLVI37Bf1m2ADlEb35GYSh1SDSLsBhR+5iCxiNGlT31yqbNtVHygHAtMy6dWFERpU2JgufhPg==}
    engines: {node: '>=18'}
    hasBin: true

  '@next/env@15.3.3':
    resolution: {integrity: sha512-OdiMrzCl2Xi0VTjiQQUK0Xh7bJHnOuET2s+3V+Y40WJBAXrJeGA3f+I8MZJ/YQ3mVGi5XGR1L66oFlgqXhQ4Vw==}

  '@next/swc-darwin-arm64@15.3.3':
    resolution: {integrity: sha512-WRJERLuH+O3oYB4yZNVahSVFmtxRNjNF1I1c34tYMoJb0Pve+7/RaLAJJizyYiFhjYNGHRAE1Ri2Fd23zgDqhg==}
    engines: {node: '>= 10'}
    cpu: [arm64]
    os: [darwin]

  '@next/swc-darwin-x64@15.3.3':
    resolution: {integrity: sha512-XHdzH/yBc55lu78k/XwtuFR/ZXUTcflpRXcsu0nKmF45U96jt1tsOZhVrn5YH+paw66zOANpOnFQ9i6/j+UYvw==}
    engines: {node: '>= 10'}
    cpu: [x64]
    os: [darwin]

  '@next/swc-linux-arm64-gnu@15.3.3':
    resolution: {integrity: sha512-VZ3sYL2LXB8znNGcjhocikEkag/8xiLgnvQts41tq6i+wql63SMS1Q6N8RVXHw5pEUjiof+II3HkDd7GFcgkzw==}
    engines: {node: '>= 10'}
    cpu: [arm64]
    os: [linux]

  '@next/swc-linux-arm64-musl@15.3.3':
    resolution: {integrity: sha512-h6Y1fLU4RWAp1HPNJWDYBQ+e3G7sLckyBXhmH9ajn8l/RSMnhbuPBV/fXmy3muMcVwoJdHL+UtzRzs0nXOf9SA==}
    engines: {node: '>= 10'}
    cpu: [arm64]
    os: [linux]

  '@next/swc-linux-x64-gnu@15.3.3':
    resolution: {integrity: sha512-jJ8HRiF3N8Zw6hGlytCj5BiHyG/K+fnTKVDEKvUCyiQ/0r5tgwO7OgaRiOjjRoIx2vwLR+Rz8hQoPrnmFbJdfw==}
    engines: {node: '>= 10'}
    cpu: [x64]
    os: [linux]

  '@next/swc-linux-x64-musl@15.3.3':
    resolution: {integrity: sha512-HrUcTr4N+RgiiGn3jjeT6Oo208UT/7BuTr7K0mdKRBtTbT4v9zJqCDKO97DUqqoBK1qyzP1RwvrWTvU6EPh/Cw==}
    engines: {node: '>= 10'}
    cpu: [x64]
    os: [linux]

  '@next/swc-win32-arm64-msvc@15.3.3':
    resolution: {integrity: sha512-SxorONgi6K7ZUysMtRF3mIeHC5aA3IQLmKFQzU0OuhuUYwpOBc1ypaLJLP5Bf3M9k53KUUUj4vTPwzGvl/NwlQ==}
    engines: {node: '>= 10'}
    cpu: [arm64]
    os: [win32]

  '@next/swc-win32-x64-msvc@15.3.3':
    resolution: {integrity: sha512-4QZG6F8enl9/S2+yIiOiju0iCTFd93d8VC1q9LZS4p/Xuk81W2QDjCFeoogmrWWkAD59z8ZxepBQap2dKS5ruw==}
    engines: {node: '>= 10'}
    cpu: [x64]
    os: [win32]

  '@nodelib/fs.scandir@2.1.5':
    resolution: {integrity: sha512-vq24Bq3ym5HEQm2NKCr3yXDwjc7vTsEThRDnkp2DK9p1uqLR+DHurm/NOTo0KG7HYHU7eppKZj3MyqYuMBf62g==}
    engines: {node: '>= 8'}

  '@nodelib/fs.stat@2.0.5':
    resolution: {integrity: sha512-RkhPPp2zrqDAQA/2jNhnztcPAlv64XdhIp7a7454A5ovI7Bukxgt7MX7udwAu3zg1DcpPU0rz3VV1SeaqvY4+A==}
    engines: {node: '>= 8'}

  '@nodelib/fs.walk@1.2.8':
    resolution: {integrity: sha512-oGB+UxlgWcgQkgwo8GcEGwemoTFt3FIO9ababBmaGwXIoBKZ+GTy0pP185beGg7Llih/NSHSV2XAs1lnznocSg==}
    engines: {node: '>= 8'}

  '@pinecone-database/pinecone@6.0.1':
    resolution: {integrity: sha512-vCurixSZA7TRhPvLN9EL3k1HNHQ4ZY+A8zEAJrjgyW+IHaV7HLtCqRm0EHuauyhf/NNIiJG69r7hZYLsWOqACA==}
    engines: {node: '>=18.0.0'}

  '@pkgjs/parseargs@0.11.0':
    resolution: {integrity: sha512-+1VkjdD0QBLPodGrJUeqarH8VAIvQODIbwh9XpP5Syisf7YoQgsJKPNFoqqLQlu+VQ/tVSshMR6loPMn8U+dPg==}
    engines: {node: '>=14'}

  '@protobufjs/aspromise@1.1.2':
    resolution: {integrity: sha512-j+gKExEuLmKwvz3OgROXtrJ2UG2x8Ch2YZUxahh+s1F2HZ+wAceUNLkvy6zKCPVRkU++ZWQrdxsUeQXmcg4uoQ==}

  '@protobufjs/base64@1.1.2':
    resolution: {integrity: sha512-AZkcAA5vnN/v4PDqKyMR5lx7hZttPDgClv83E//FMNhR2TMcLUhfRUBHCmSl0oi9zMgDDqRUJkSxO3wm85+XLg==}

  '@protobufjs/codegen@2.0.4':
    resolution: {integrity: sha512-YyFaikqM5sH0ziFZCN3xDC7zeGaB/d0IUb9CATugHWbd1FRFwWwt4ld4OYMPWu5a3Xe01mGAULCdqhMlPl29Jg==}

  '@protobufjs/eventemitter@1.1.0':
    resolution: {integrity: sha512-j9ednRT81vYJ9OfVuXG6ERSTdEL1xVsNgqpkxMsbIabzSo3goCjDIveeGv5d03om39ML71RdmrGNjG5SReBP/Q==}

  '@protobufjs/fetch@1.1.0':
    resolution: {integrity: sha512-lljVXpqXebpsijW71PZaCYeIcE5on1w5DlQy5WH6GLbFryLUrBD4932W/E2BSpfRJWseIL4v/KPgBFxDOIdKpQ==}

  '@protobufjs/float@1.0.2':
    resolution: {integrity: sha512-Ddb+kVXlXst9d+R9PfTIxh1EdNkgoRe5tOX6t01f1lYWOvJnSPDBlG241QLzcyPdoNTsblLUdujGSE4RzrTZGQ==}

  '@protobufjs/inquire@1.1.0':
    resolution: {integrity: sha512-kdSefcPdruJiFMVSbn801t4vFK7KB/5gd2fYvrxhuJYg8ILrmn9SKSX2tZdV6V+ksulWqS7aXjBcRXl3wHoD9Q==}

  '@protobufjs/path@1.1.2':
    resolution: {integrity: sha512-6JOcJ5Tm08dOHAbdR3GrvP+yUUfkjG5ePsHYczMFLq3ZmMkAD98cDgcT2iA1lJ9NVwFd4tH/iSSoe44YWkltEA==}

  '@protobufjs/pool@1.1.0':
    resolution: {integrity: sha512-0kELaGSIDBKvcgS4zkjz1PeddatrjYcmMWOlAuAPwAeccUrPHdUqo/J6LiymHHEiJT5NrF1UVwxY14f+fy4WQw==}

  '@protobufjs/utf8@1.1.0':
    resolution: {integrity: sha512-Vvn3zZrhQZkkBE8LSuW3em98c0FwgO4nxzv6OdSxPKJIEKY2bGbHn+mhGIPerzI4twdxaP8/0+06HBpwf345Lw==}

  '@rolldown/pluginutils@1.0.0-beta.9':
    resolution: {integrity: sha512-e9MeMtVWo186sgvFFJOPGy7/d2j2mZhLJIdVW0C/xDluuOvymEATqz6zKsP0ZmXGzQtqlyjz5sC1sYQUoJG98w==}

  '@rollup/pluginutils@5.1.4':
    resolution: {integrity: sha512-USm05zrsFxYLPdWWq+K3STlWiT/3ELn3RcV5hJMghpeAIhxfsUIg6mt12CBJBInWMV4VneoV7SfGv8xIwo2qNQ==}
    engines: {node: '>=14.0.0'}
    peerDependencies:
      rollup: ^1.20.0||^2.0.0||^3.0.0||^4.0.0
    peerDependenciesMeta:
      rollup:
        optional: true

  '@rollup/rollup-android-arm-eabi@4.41.1':
    resolution: {integrity: sha512-NELNvyEWZ6R9QMkiytB4/L4zSEaBC03KIXEghptLGLZWJ6VPrL63ooZQCOnlx36aQPGhzuOMwDerC1Eb2VmrLw==}
    cpu: [arm]
    os: [android]

  '@rollup/rollup-android-arm64@4.41.1':
    resolution: {integrity: sha512-DXdQe1BJ6TK47ukAoZLehRHhfKnKg9BjnQYUu9gzhI8Mwa1d2fzxA1aw2JixHVl403bwp1+/o/NhhHtxWJBgEA==}
    cpu: [arm64]
    os: [android]

  '@rollup/rollup-darwin-arm64@4.41.1':
    resolution: {integrity: sha512-5afxvwszzdulsU2w8JKWwY8/sJOLPzf0e1bFuvcW5h9zsEg+RQAojdW0ux2zyYAz7R8HvvzKCjLNJhVq965U7w==}
    cpu: [arm64]
    os: [darwin]

  '@rollup/rollup-darwin-x64@4.41.1':
    resolution: {integrity: sha512-egpJACny8QOdHNNMZKf8xY0Is6gIMz+tuqXlusxquWu3F833DcMwmGM7WlvCO9sB3OsPjdC4U0wHw5FabzCGZg==}
    cpu: [x64]
    os: [darwin]

  '@rollup/rollup-freebsd-arm64@4.41.1':
    resolution: {integrity: sha512-DBVMZH5vbjgRk3r0OzgjS38z+atlupJ7xfKIDJdZZL6sM6wjfDNo64aowcLPKIx7LMQi8vybB56uh1Ftck/Atg==}
    cpu: [arm64]
    os: [freebsd]

  '@rollup/rollup-freebsd-x64@4.41.1':
    resolution: {integrity: sha512-3FkydeohozEskBxNWEIbPfOE0aqQgB6ttTkJ159uWOFn42VLyfAiyD9UK5mhu+ItWzft60DycIN1Xdgiy8o/SA==}
    cpu: [x64]
    os: [freebsd]

  '@rollup/rollup-linux-arm-gnueabihf@4.41.1':
    resolution: {integrity: sha512-wC53ZNDgt0pqx5xCAgNunkTzFE8GTgdZ9EwYGVcg+jEjJdZGtq9xPjDnFgfFozQI/Xm1mh+D9YlYtl+ueswNEg==}
    cpu: [arm]
    os: [linux]

  '@rollup/rollup-linux-arm-musleabihf@4.41.1':
    resolution: {integrity: sha512-jwKCca1gbZkZLhLRtsrka5N8sFAaxrGz/7wRJ8Wwvq3jug7toO21vWlViihG85ei7uJTpzbXZRcORotE+xyrLA==}
    cpu: [arm]
    os: [linux]

  '@rollup/rollup-linux-arm64-gnu@4.41.1':
    resolution: {integrity: sha512-g0UBcNknsmmNQ8V2d/zD2P7WWfJKU0F1nu0k5pW4rvdb+BIqMm8ToluW/eeRmxCared5dD76lS04uL4UaNgpNA==}
    cpu: [arm64]
    os: [linux]

  '@rollup/rollup-linux-arm64-musl@4.41.1':
    resolution: {integrity: sha512-XZpeGB5TKEZWzIrj7sXr+BEaSgo/ma/kCgrZgL0oo5qdB1JlTzIYQKel/RmhT6vMAvOdM2teYlAaOGJpJ9lahg==}
    cpu: [arm64]
    os: [linux]

  '@rollup/rollup-linux-loongarch64-gnu@4.41.1':
    resolution: {integrity: sha512-bkCfDJ4qzWfFRCNt5RVV4DOw6KEgFTUZi2r2RuYhGWC8WhCA8lCAJhDeAmrM/fdiAH54m0mA0Vk2FGRPyzI+tw==}
    cpu: [loong64]
    os: [linux]

  '@rollup/rollup-linux-powerpc64le-gnu@4.41.1':
    resolution: {integrity: sha512-3mr3Xm+gvMX+/8EKogIZSIEF0WUu0HL9di+YWlJpO8CQBnoLAEL/roTCxuLncEdgcfJcvA4UMOf+2dnjl4Ut1A==}
    cpu: [ppc64]
    os: [linux]

  '@rollup/rollup-linux-riscv64-gnu@4.41.1':
    resolution: {integrity: sha512-3rwCIh6MQ1LGrvKJitQjZFuQnT2wxfU+ivhNBzmxXTXPllewOF7JR1s2vMX/tWtUYFgphygxjqMl76q4aMotGw==}
    cpu: [riscv64]
    os: [linux]

  '@rollup/rollup-linux-riscv64-musl@4.41.1':
    resolution: {integrity: sha512-LdIUOb3gvfmpkgFZuccNa2uYiqtgZAz3PTzjuM5bH3nvuy9ty6RGc/Q0+HDFrHrizJGVpjnTZ1yS5TNNjFlklw==}
    cpu: [riscv64]
    os: [linux]

  '@rollup/rollup-linux-s390x-gnu@4.41.1':
    resolution: {integrity: sha512-oIE6M8WC9ma6xYqjvPhzZYk6NbobIURvP/lEbh7FWplcMO6gn7MM2yHKA1eC/GvYwzNKK/1LYgqzdkZ8YFxR8g==}
    cpu: [s390x]
    os: [linux]

  '@rollup/rollup-linux-x64-gnu@4.41.1':
    resolution: {integrity: sha512-cWBOvayNvA+SyeQMp79BHPK8ws6sHSsYnK5zDcsC3Hsxr1dgTABKjMnMslPq1DvZIp6uO7kIWhiGwaTdR4Og9A==}
    cpu: [x64]
    os: [linux]

  '@rollup/rollup-linux-x64-musl@4.41.1':
    resolution: {integrity: sha512-y5CbN44M+pUCdGDlZFzGGBSKCA4A/J2ZH4edTYSSxFg7ce1Xt3GtydbVKWLlzL+INfFIZAEg1ZV6hh9+QQf9YQ==}
    cpu: [x64]
    os: [linux]

  '@rollup/rollup-win32-arm64-msvc@4.41.1':
    resolution: {integrity: sha512-lZkCxIrjlJlMt1dLO/FbpZbzt6J/A8p4DnqzSa4PWqPEUUUnzXLeki/iyPLfV0BmHItlYgHUqJe+3KiyydmiNQ==}
    cpu: [arm64]
    os: [win32]

  '@rollup/rollup-win32-ia32-msvc@4.41.1':
    resolution: {integrity: sha512-+psFT9+pIh2iuGsxFYYa/LhS5MFKmuivRsx9iPJWNSGbh2XVEjk90fmpUEjCnILPEPJnikAU6SFDiEUyOv90Pg==}
    cpu: [ia32]
    os: [win32]

  '@rollup/rollup-win32-x64-msvc@4.41.1':
    resolution: {integrity: sha512-Wq2zpapRYLfi4aKxf2Xff0tN+7slj2d4R87WEzqw7ZLsVvO5zwYCIuEGSZYiK41+GlwUo1HiR+GdkLEJnCKTCw==}
    cpu: [x64]
    os: [win32]

  '@swc/counter@0.1.3':
    resolution: {integrity: sha512-e2BR4lsJkkRlKZ/qCHPw9ZaSxc0MVUd7gtbtaB7aMvHeJVYe8sOB8DBZkP2DtISHGSku9sCK6T6cnY0CtXrOCQ==}

  '@swc/helpers@0.5.15':
    resolution: {integrity: sha512-JQ5TuMi45Owi4/BIMAJBoSQoOJu12oOk/gADqlcUL9JEdHB8vyjUSsxqeNXnmXHjYKMi2WcYtezGEEhqUI/E2g==}

  '@tootallnate/once@2.0.0':
    resolution: {integrity: sha512-XCuKFP5PS55gnMVu3dty8KPatLqUoy/ZYzDzAGCQ8JNFCkLXzmI7vNHCR+XpbZaMWQK/vQubr7PkYq8g470J/A==}
    engines: {node: '>= 10'}

  '@ts-morph/common@0.11.1':
    resolution: {integrity: sha512-7hWZS0NRpEsNV8vWJzg7FEz6V8MaLNeJOmwmghqUXTpzk16V1LLZhdo+4QvE/+zv4cVci0OviuJFnqhEfoV3+g==}

  '@tsconfig/node10@1.0.11':
    resolution: {integrity: sha512-DcRjDCujK/kCk/cUe8Xz8ZSpm8mS3mNNpta+jGCA6USEDfktlNvm1+IuZ9eTcDbNk41BHwpHHeW+N1lKCz4zOw==}

  '@tsconfig/node12@1.0.11':
    resolution: {integrity: sha512-cqefuRsh12pWyGsIoBKJA9luFu3mRxCA+ORZvA4ktLSzIuCUtWVxGIuXigEwO5/ywWFMZ2QEGKWvkZG1zDMTag==}

  '@tsconfig/node14@1.0.3':
    resolution: {integrity: sha512-ysT8mhdixWK6Hw3i1V2AeRqZ5WfXg1G43mqoYlM2nc6388Fq5jcXyr5mRsqViLx/GJYdoL0bfXD8nmF+Zn/Iow==}

  '@tsconfig/node16@1.0.4':
    resolution: {integrity: sha512-vxhUy4J8lyeyinH7Azl1pdd43GJhZH/tP2weN8TntQblOY+A0XbT8DJk1/oCPuOOyg/Ja757rG0CgHcWC8OfMA==}

  '@types/babel__core@7.20.5':
    resolution: {integrity: sha512-qoQprZvz5wQFJwMDqeseRXWv3rqMvhgpbXFfVyWhbx9X47POIA6i/+dXefEmZKoAgOaTdaIgNSMqMIU61yRyzA==}

  '@types/babel__generator@7.27.0':
    resolution: {integrity: sha512-ufFd2Xi92OAVPYsy+P4n7/U7e68fex0+Ee8gSG9KX7eo084CWiQ4sdxktvdl0bOPupXtVJPY19zk6EwWqUQ8lg==}

  '@types/babel__template@7.4.4':
    resolution: {integrity: sha512-h/NUaSyG5EyxBIp8YRxo4RMe2/qQgvyowRwVMzhYhBCONbW8PUsg4lkFMrhgZhUe5z3L3MiLDuvyJ/CaPa2A8A==}

  '@types/babel__traverse@7.20.7':
    resolution: {integrity: sha512-dkO5fhS7+/oos4ciWxyEyjWe48zmG6wbCheo/G2ZnHx4fs3EU6YC6UM8rk56gAjNJ9P3MTH2jo5jb92/K6wbng==}

  '@types/caseless@0.12.5':
    resolution: {integrity: sha512-hWtVTC2q7hc7xZ/RLbxapMvDMgUnDvKvMOpKal4DrMyfGBUfB1oKaZlIRr6mJL+If3bAP6sV/QneGzF6tJjZDg==}

  '@types/estree@1.0.7':
    resolution: {integrity: sha512-w28IoSUCJpidD/TGviZwwMJckNESJZXFu7NBZ5YJ4mEUnNraUn9Pm8HSZm/jDF1pDWYKspWE7oVphigUPRakIQ==}

  '@types/json-schema@7.0.15':
    resolution: {integrity: sha512-5+fP8P8MFNC+AyZCDxrB2pkZFPGzqQWUzpSeuuVLvm8VMcorNYavBqoFcxK8bQz4Qsbn4oUEEem4wDLfcysGHA==}

  '@types/long@5.0.0':
    resolution: {integrity: sha512-eQs9RsucA/LNjnMoJvWG/nXa7Pot/RbBzilF/QRIU/xRl+0ApxrSUFsV5lmf01SvSlqMzJ7Zwxe440wmz2SJGA==}
    deprecated: This is a stub types definition. long provides its own type definitions, so you do not need this installed.

  '@types/node@16.18.11':
    resolution: {integrity: sha512-3oJbGBUWuS6ahSnEq1eN2XrCyf4YsWI8OyCvo7c64zQJNplk3mO84t53o8lfTk+2ji59g5ycfc6qQ3fdHliHuA==}

  '@types/node@22.15.29':
    resolution: {integrity: sha512-LNdjOkUDlU1RZb8e1kOIUpN1qQUlzGkEtbVNo53vbrwDg5om6oduhm4SiUaPW5ASTXhAiP0jInWG8Qx9fVlOeQ==}

  '@types/react-dom@19.1.5':
    resolution: {integrity: sha512-CMCjrWucUBZvohgZxkjd6S9h0nZxXjzus6yDfUb+xLxYM7VvjKNH1tQrE9GWLql1XoOP4/Ds3bwFqShHUYraGg==}
    peerDependencies:
      '@types/react': ^19.0.0

  '@types/react@19.1.6':
    resolution: {integrity: sha512-JeG0rEWak0N6Itr6QUx+X60uQmN+5t3j9r/OVDtWzFXKaj6kD1BwJzOksD0FF6iWxZlbE1kB0q9vtnU2ekqa1Q==}

  '@types/request@2.48.12':
    resolution: {integrity: sha512-G3sY+NpsA9jnwm0ixhAFQSJ3Q9JkpLZpJbI3GMv0mIAT0y3mRabYeINzal5WOChIiaTEGQYlHOKgkaM9EisWHw==}

  '@types/tough-cookie@4.0.5':
    resolution: {integrity: sha512-/Ad8+nIOV7Rl++6f1BdKxFSMgmoqEoYbHRpPcx3JEfv8VRsQe9Z4mCXeJBzxs7mbHY/XOZZuXlRNfhpVPbs6ZA==}

  '@typescript-eslint/eslint-plugin@8.33.0':
    resolution: {integrity: sha512-CACyQuqSHt7ma3Ns601xykeBK/rDeZa3w6IS6UtMQbixO5DWy+8TilKkviGDH6jtWCo8FGRKEK5cLLkPvEammQ==}
    engines: {node: ^18.18.0 || ^20.9.0 || >=21.1.0}
    peerDependencies:
      '@typescript-eslint/parser': ^8.33.0
      eslint: ^8.57.0 || ^9.0.0
      typescript: '>=4.8.4 <5.9.0'

  '@typescript-eslint/parser@8.33.0':
    resolution: {integrity: sha512-JaehZvf6m0yqYp34+RVnihBAChkqeH+tqqhS0GuX1qgPpwLvmTPheKEs6OeCK6hVJgXZHJ2vbjnC9j119auStQ==}
    engines: {node: ^18.18.0 || ^20.9.0 || >=21.1.0}
    peerDependencies:
      eslint: ^8.57.0 || ^9.0.0
      typescript: '>=4.8.4 <5.9.0'

  '@typescript-eslint/project-service@8.33.0':
    resolution: {integrity: sha512-d1hz0u9l6N+u/gcrk6s6gYdl7/+pp8yHheRTqP6X5hVDKALEaTn8WfGiit7G511yueBEL3OpOEpD+3/MBdoN+A==}
    engines: {node: ^18.18.0 || ^20.9.0 || >=21.1.0}

  '@typescript-eslint/scope-manager@8.33.0':
    resolution: {integrity: sha512-LMi/oqrzpqxyO72ltP+dBSP6V0xiUb4saY7WLtxSfiNEBI8m321LLVFU9/QDJxjDQG9/tjSqKz/E3380TEqSTw==}
    engines: {node: ^18.18.0 || ^20.9.0 || >=21.1.0}

  '@typescript-eslint/tsconfig-utils@8.33.0':
    resolution: {integrity: sha512-sTkETlbqhEoiFmGr1gsdq5HyVbSOF0145SYDJ/EQmXHtKViCaGvnyLqWFFHtEXoS0J1yU8Wyou2UGmgW88fEug==}
    engines: {node: ^18.18.0 || ^20.9.0 || >=21.1.0}
    peerDependencies:
      typescript: '>=4.8.4 <5.9.0'

  '@typescript-eslint/type-utils@8.33.0':
    resolution: {integrity: sha512-lScnHNCBqL1QayuSrWeqAL5GmqNdVUQAAMTaCwdYEdWfIrSrOGzyLGRCHXcCixa5NK6i5l0AfSO2oBSjCjf4XQ==}
    engines: {node: ^18.18.0 || ^20.9.0 || >=21.1.0}
    peerDependencies:
      eslint: ^8.57.0 || ^9.0.0
      typescript: '>=4.8.4 <5.9.0'

  '@typescript-eslint/types@8.33.0':
    resolution: {integrity: sha512-DKuXOKpM5IDT1FA2g9x9x1Ug81YuKrzf4mYX8FAVSNu5Wo/LELHWQyM1pQaDkI42bX15PWl0vNPt1uGiIFUOpg==}
    engines: {node: ^18.18.0 || ^20.9.0 || >=21.1.0}

  '@typescript-eslint/typescript-estree@8.33.0':
    resolution: {integrity: sha512-vegY4FQoB6jL97Tu/lWRsAiUUp8qJTqzAmENH2k59SJhw0Th1oszb9Idq/FyyONLuNqT1OADJPXfyUNOR8SzAQ==}
    engines: {node: ^18.18.0 || ^20.9.0 || >=21.1.0}
    peerDependencies:
      typescript: '>=4.8.4 <5.9.0'

  '@typescript-eslint/utils@8.33.0':
    resolution: {integrity: sha512-lPFuQaLA9aSNa7D5u2EpRiqdAUhzShwGg/nhpBlc4GR6kcTABttCuyjFs8BcEZ8VWrjCBof/bePhP3Q3fS+Yrw==}
    engines: {node: ^18.18.0 || ^20.9.0 || >=21.1.0}
    peerDependencies:
      eslint: ^8.57.0 || ^9.0.0
      typescript: '>=4.8.4 <5.9.0'

  '@typescript-eslint/visitor-keys@8.33.0':
    resolution: {integrity: sha512-7RW7CMYoskiz5OOGAWjJFxgb7c5UNjTG292gYhWeOAcFmYCtVCSqjqSBj5zMhxbXo2JOW95YYrUWJfU0zrpaGQ==}
    engines: {node: ^18.18.0 || ^20.9.0 || >=21.1.0}

  '@upstash/redis@1.35.0':
    resolution: {integrity: sha512-WUm0Jz1xN4DBDGeJIi2Y0kVsolWRB2tsVds4SExaiLg4wBdHFMB+8IfZtBWr+BP0FvhuBr5G1/VLrJ9xzIWHsg==}

  '@vercel/build-utils@10.6.0':
    resolution: {integrity: sha512-ek8gagVbecvIX+RJyOnT9LSKVdKCT9JQZMI4LaEJeM1nPL2M10iByHw5+/MqXgTVlociwOWGJmXKJDC2pKe18Q==}

  '@vercel/error-utils@2.0.3':
    resolution: {integrity: sha512-CqC01WZxbLUxoiVdh9B/poPbNpY9U+tO1N9oWHwTl5YAZxcqXmmWJ8KNMFItJCUUWdY3J3xv8LvAuQv2KZ5YdQ==}

  '@vercel/kv@3.0.0':
    resolution: {integrity: sha512-pKT8fRnfyYk2MgvyB6fn6ipJPCdfZwiKDdw7vB+HL50rjboEBHDVBEcnwfkEpVSp2AjNtoaOUH7zG+bVC/rvSg==}
    engines: {node: '>=14.6'}

  '@vercel/nft@0.29.2':
    resolution: {integrity: sha512-A/Si4mrTkQqJ6EXJKv5EYCDQ3NL6nJXxG8VGXePsaiQigsomHYQC9xSpX8qGk7AEZk4b1ssbYIqJ0ISQQ7bfcA==}
    engines: {node: '>=18'}
    hasBin: true

  '@vercel/node@5.2.1':
    resolution: {integrity: sha512-0+YV01grkqfHIHhmWeCXWmgeP6GsuzXtgWBri3+qESwfAZ6dOTBG4GJp9z2E7sEi+wP60S0/eNGRj8z77uk3JQ==}

  '@vercel/static-config@3.1.1':
    resolution: {integrity: sha512-IRtKnm9N1Uqd2ayIbLPjRtdwcl1GTWvqF1PuEVNm9O43kmoI+m9VpGlW8oga+5LQq1LmJ2Y67zHr7NbjrH1rrw==}

  '@vitejs/plugin-react@4.5.0':
    resolution: {integrity: sha512-JuLWaEqypaJmOJPLWwO335Ig6jSgC1FTONCWAxnqcQthLTK/Yc9aH6hr9z/87xciejbQcnP3GnA1FWUSWeXaeg==}
    engines: {node: ^14.18.0 || >=16.0.0}
    peerDependencies:
      vite: ^4.2.0 || ^5.0.0 || ^6.0.0

  abbrev@3.0.1:
    resolution: {integrity: sha512-AO2ac6pjRB3SJmGJo+v5/aK6Omggp6fsLrs6wN9bd35ulu4cCwaAU9+7ZhXjeqHVkaHThLuzH0nZr0YpCDhygg==}
    engines: {node: ^18.17.0 || >=20.5.0}

  abort-controller@3.0.0:
    resolution: {integrity: sha512-h8lQ8tacZYnR3vNQTgibj+tODHI5/+l06Au2Pcriv/Gmet0eaj4TwWH41sO9wnHDiQsEj19q0drzdWdeAHtweg==}
    engines: {node: '>=6.5'}

  acorn-import-attributes@1.9.5:
    resolution: {integrity: sha512-n02Vykv5uA3eHGM/Z2dQrcD56kL8TyDb2p1+0P83PClMnC/nc+anbQRhIOWnSq4Ke/KvDPrY3C9hDtC/A3eHnQ==}
    peerDependencies:
      acorn: ^8

  acorn-jsx@5.3.2:
    resolution: {integrity: sha512-rq9s+JNhf0IChjtDXxllJ7g41oZk5SlXtp0LHwyA5cejwn7vKmKp4pPri6YEePv2PU65sAsegbXtIinmDFDXgQ==}
    peerDependencies:
      acorn: ^6.0.0 || ^7.0.0 || ^8.0.0

  acorn-walk@8.3.4:
    resolution: {integrity: sha512-ueEepnujpqee2o5aIYnvHU6C0A42MNdsIDeqy5BydrkuC5R1ZuUFnm27EeFJGoEHJQgn3uleRvmTXaJgfXbt4g==}
    engines: {node: '>=0.4.0'}

  acorn@8.14.1:
    resolution: {integrity: sha512-OvQ/2pUDKmgfCg++xsTX1wGxfTaszcHVcTctW4UJB4hibJx2HXxxO5UmVgyjMa+ZDsiaf5wWLXYpRWMmBI0QHg==}
    engines: {node: '>=0.4.0'}
    hasBin: true

  agent-base@6.0.2:
    resolution: {integrity: sha512-RZNwNclF7+MS/8bDg70amg32dyeZGZxiDuQmZxKLAlQjr3jGyLx+4Kkk58UO7D2QdgFIQCovuSuZESne6RG6XQ==}
    engines: {node: '>= 6.0.0'}

  agent-base@7.1.3:
    resolution: {integrity: sha512-jRR5wdylq8CkOe6hei19GGZnxM6rBGwFl3Bg0YItGDimvjGtAvdZk4Pu6Cl4u4Igsws4a1fd1Vq3ezrhn4KmFw==}
    engines: {node: '>= 14'}

  ajv@6.12.6:
    resolution: {integrity: sha512-j3fVLgvTo527anyYyJOGTYJbG+vnnQYvE0m5mmkc1TK+nxAppkCLMIL0aZ4dblVCNoGShhm+kzE4ZUykBoMg4g==}

  ajv@8.6.3:
    resolution: {integrity: sha512-SMJOdDP6LqTkD0Uq8qLi+gMwSt0imXLSV080qFVwJCpH9U6Mb+SUGHAXM0KNbcBPguytWyvFxcHgMLe2D2XSpw==}

  ansi-regex@5.0.1:
    resolution: {integrity: sha512-quJQXlTSUGL2LH9SUXo8VwsY4soanhgo6LNSm84E1LBcE8s3O0wpdiRzyR9z/ZZJMlMWv37qOOb9pdJlMUEKFQ==}
    engines: {node: '>=8'}

  ansi-regex@6.1.0:
    resolution: {integrity: sha512-7HSX4QQb4CspciLpVFwyRe79O3xsIZDDLER21kERQ71oaPodF8jL725AgJMFAYbooIqolJoRLuM81SpeUkpkvA==}
    engines: {node: '>=12'}

  ansi-styles@4.3.0:
    resolution: {integrity: sha512-zbB9rCJAT1rbjiVDb2hqKFHNYLxgtk8NURxZ3IZwD3F6NtxbXZQCnnSi1Lkx+IDohdPlFp222wVALIheZJQSEg==}
    engines: {node: '>=8'}

  ansi-styles@6.2.1:
    resolution: {integrity: sha512-bN798gFfQX+viw3R7yrGWRqnrN2oRkEkUjjl4JNn4E8GxxbjtG3FbrEIIY3l8/hrwUwIeCZvi4QuOTP4MErVug==}
    engines: {node: '>=12'}

  any-promise@1.3.0:
    resolution: {integrity: sha512-7UvmKalWRt1wgjL1RrGxoSJW/0QZFIegpeGvZG9kjp8vrRu55XTHbwnqq2GpXm9uLbcuhxm3IqX9OB4MZR1b2A==}

  anymatch@3.1.3:
    resolution: {integrity: sha512-KMReFUr0B4t+D+OBkjR3KYqvocp2XaSzO55UcB6mgQMd3KbcE+mWTyvVV7D/zsdEbNnV6acZUutkiHQXvTr1Rw==}
    engines: {node: '>= 8'}

  arg@4.1.3:
    resolution: {integrity: sha512-58S9QDqG0Xx27YwPSt9fJxivjYl432YCwfDMfZ+71RAqUrZef7LrKQZ3LHLOwCS4FLNBplP533Zx895SeOCHvA==}

  arg@5.0.2:
    resolution: {integrity: sha512-PYjyFOLKQ9y57JvQ6QLo8dAgNqswh8M1RMJYdQduT6xbWSgK36P/Z/v+p888pM69jMMfS8Xd8F6I1kQ/I9HUGg==}

  argparse@2.0.1:
    resolution: {integrity: sha512-8+9WqebbFzpX9OR+Wa6O29asIogeRMzcGtAINdpMHHyAg10f05aSFVBbcEqGf/PXw1EjAZ+q2/bEBg3DvurK3Q==}

  async-listen@3.0.0:
    resolution: {integrity: sha512-V+SsTpDqkrWTimiotsyl33ePSjA5/KrithwupuvJ6ztsqPvGv6ge4OredFhPffVXiLN/QUWvE0XcqJaYgt6fOg==}
    engines: {node: '>= 14'}

  async-listen@3.0.1:
    resolution: {integrity: sha512-cWMaNwUJnf37C/S5TfCkk/15MwbPRwVYALA2jtjkbHjCmAPiDXyNJy2q3p1KAZzDLHAWyarUWSujUoHR4pEgrA==}
    engines: {node: '>= 14'}

  async-sema@3.1.1:
    resolution: {integrity: sha512-tLRNUXati5MFePdAk8dw7Qt7DpxPB60ofAgn8WRhW6a2rcimZnYBP9oxHiv0OHy+Wz7kPMG+t4LGdt31+4EmGg==}

  asynckit@0.4.0:
    resolution: {integrity: sha512-Oei9OH4tRh0YqU3GxhX79dM/mwVgvbZJaSNaRk+bshkj0S5cfHcgYakreBjrHwatXKbz+IoIdYLxrKim2MjW0Q==}

  autoprefixer@10.4.21:
    resolution: {integrity: sha512-O+A6LWV5LDHSJD3LjHYoNi4VLsj/Whi7k6zG12xTYaU4cQ8oxQGckXNX8cRHK5yOZ/ppVHe0ZBXGzSV9jXdVbQ==}
    engines: {node: ^10 || ^12 || >=14}
    hasBin: true
    peerDependencies:
      postcss: ^8.1.0

  axios@1.9.0:
    resolution: {integrity: sha512-re4CqKTJaURpzbLHtIi6XpDv20/CnpXOtjRY5/CU32L8gU8ek9UIivcfvSWvmKEngmVbrUtPpdDwWDWL7DNHvg==}

  balanced-match@1.0.2:
    resolution: {integrity: sha512-3oSeUO0TMV67hN1AmbXsK4yaqU7tjiHlbxRDZOpH0KW9+CeX4bRAaX0Anxt0tx2MrpRpWwQaPwIlISEJhYU5Pw==}

  base64-js@1.5.1:
    resolution: {integrity: sha512-AKpaYlHn8t4SVbOHCy+b5+KKgvR4vrsD8vbvrbiQJps7fKDTkjkDry6ji0rUJjC0kzbNePLwzxq8iypo41qeWA==}

  bignumber.js@9.3.0:
    resolution: {integrity: sha512-EM7aMFTXbptt/wZdMlBv2t8IViwQL+h6SLHosp8Yf0dqJMTnY6iL32opnAB6kAdL0SZPuvcAzFr31o0c/R3/RA==}

  binary-extensions@2.3.0:
    resolution: {integrity: sha512-Ceh+7ox5qe7LJuLHoY0feh3pHuUDHAcRUeyL2VYghZwfpkNIy/+8Ocg0a3UuSoYzavmylwuLWQOf3hl0jjMMIw==}
    engines: {node: '>=8'}

  bindings@1.5.0:
    resolution: {integrity: sha512-p2q/t/mhvuOj/UeLlV6566GD/guowlr0hHxClI0W9m7MWYkL1F0hLo+0Aexs9HSPCtR1SXQ0TD3MMKrXZajbiQ==}

  brace-expansion@1.1.11:
    resolution: {integrity: sha512-iCuPHDFgrHX7H2vEI/5xpz07zSHB00TpugqhmYtVmMO6518mCuRMoOYFldEBl0g187ufozdaHgWKcYFb61qGiA==}

  brace-expansion@2.0.1:
    resolution: {integrity: sha512-XnAIvQ8eM+kC6aULx6wuQiwVsnzsi9d3WxzV3FpWTGA19F621kwdbsAcFKXgKUHZWsy+mY6iL1sHTxWEFCytDA==}

  braces@3.0.3:
    resolution: {integrity: sha512-yQbXgO/OSZVD2IsiLlro+7Hf6Q18EJrKSEsdoMzKePKXct3gvD8oLcOQdIzGupr5Fj+EDe8gO/lxc1BzfMpxvA==}
    engines: {node: '>=8'}

  browserslist@4.25.0:
    resolution: {integrity: sha512-PJ8gYKeS5e/whHBh8xrwYK+dAvEj7JXtz6uTucnMRB8OiGTsKccFekoRrjajPBHV8oOY+2tI4uxeceSimKwMFA==}
    engines: {node: ^6 || ^7 || ^8 || ^9 || ^10 || ^11 || ^12 || >=13.7}
    hasBin: true

  buffer-equal-constant-time@1.0.1:
    resolution: {integrity: sha512-zRpUiDwd/xk6ADqPMATG8vc9VPrkck7T07OIx0gnjmJAnHnTVXNQG3vfvWNuiZIkwu9KrKdA1iJKfsfTVxE6NA==}

  busboy@1.6.0:
    resolution: {integrity: sha512-8SFQbg/0hQ9xy3UNTB0YEnsNBbWfhf7RtnzpL7TkBiTBRfrQ9Fxcnz7VJsleJpyp6rVLvXiuORqjlHi5q+PYuA==}
    engines: {node: '>=10.16.0'}

  call-bind-apply-helpers@1.0.2:
    resolution: {integrity: sha512-Sp1ablJ0ivDkSzjcaJdxEunN5/XvksFJ2sMBFfq6x0ryhQV/2b/KwFe21cMpmHtPOSij8K99/wSfoEuTObmuMQ==}
    engines: {node: '>= 0.4'}

  callsites@3.1.0:
    resolution: {integrity: sha512-P8BjAsXvZS+VIDUI11hHCQEv74YT67YUi5JJFNWIqL235sBmjX4+qx9Muvls5ivyNENctx46xQLQ3aTuE7ssaQ==}
    engines: {node: '>=6'}

  camelcase-css@2.0.1:
    resolution: {integrity: sha512-QOSvevhslijgYwRx6Rv7zKdMF8lbRmx+uQGx2+vDc+KI/eBnsy9kit5aj23AgGu3pa4t9AgwbnXWqS+iOY+2aA==}
    engines: {node: '>= 6'}

  caniuse-lite@1.0.30001720:
    resolution: {integrity: sha512-Ec/2yV2nNPwb4DnTANEV99ZWwm3ZWfdlfkQbWSDDt+PsXEVYwlhPH8tdMaPunYTKKmz7AnHi2oNEi1GcmKCD8g==}

  chalk@4.1.2:
    resolution: {integrity: sha512-oKnbhFyRIXpUuez8iBMmyEa4nbj4IOQyuhc/wy9kY7/WVPcwIO9VA668Pu8RkO7+0G76SLROeyw9CpQ061i4mA==}
    engines: {node: '>=10'}

  chokidar@3.6.0:
    resolution: {integrity: sha512-7VT13fmjotKpGipCW9JEQAusEPE+Ei8nl6/g4FBAmIm0GOOLMua9NDDo/DWp0ZAxCr3cPq5ZpBqmPAQgDda2Pw==}
    engines: {node: '>= 8.10.0'}

  chownr@3.0.0:
    resolution: {integrity: sha512-+IxzY9BZOQd/XuYPRmrvEVjF/nqj5kgT4kEq7VofrDoM1MxoRjEWkrCC3EtLi59TVawxTAn+orJwFQcrqEN1+g==}
    engines: {node: '>=18'}

  cjs-module-lexer@1.2.3:
    resolution: {integrity: sha512-0TNiGstbQmCFwt4akjjBg5pLRTSyj/PkWQ1ZoO2zntmg9yLqSRxwEa4iCfQLGjqhiqBfOJa7W/E8wfGrTDmlZQ==}

  client-only@0.0.1:
    resolution: {integrity: sha512-IV3Ou0jSMzZrd3pZ48nLkT9DA7Ag1pnPzaiQhpW7c3RbcqqzvzzVu+L8gfqMp/8IM2MQtSiqaCxrrcfu8I8rMA==}

  cliui@8.0.1:
    resolution: {integrity: sha512-BSeNnyus75C4//NQ9gQt1/csTXyo/8Sb+afLAkzAptFuMsod9HFokGNudZpi/oQV73hnVK+sR+5PVRMd+Dr7YQ==}
    engines: {node: '>=12'}

  code-block-writer@10.1.1:
    resolution: {integrity: sha512-67ueh2IRGst/51p0n6FvPrnRjAGHY5F8xdjkgrYE7DDzpJe6qA07RYQ9VcoUeo5ATOjSOiWpSL3SWBRRbempMw==}

  color-convert@2.0.1:
    resolution: {integrity: sha512-RRECPsj7iu/xb5oKYcsFHSppFNnsj/52OVTRKb4zP5onXwVF3zVmmToNcOfGC+CRDpfK/U584fMg38ZHCaElKQ==}
    engines: {node: '>=7.0.0'}

  color-name@1.1.4:
    resolution: {integrity: sha512-dOy+3AuW3a2wNbZHIuMZpTcgjGuLU/uBL/ubcZF9OXbDo8ff4O8yVp5Bf0efS8uEoYo5q4Fx7dY9OgQGXgAsQA==}

  color-string@1.9.1:
    resolution: {integrity: sha512-shrVawQFojnZv6xM40anx4CkoDP+fZsw/ZerEMsW/pyzsRbElpsL/DBVW7q3ExxwusdNXI3lXpuhEZkzs8p5Eg==}

  color@4.2.3:
    resolution: {integrity: sha512-1rXeuUUiGGrykh+CeBdu5Ie7OJwinCgQY0bc7GCRxy5xVHy+moaqkpL/jqQq0MtQOeYcrqEz4abc5f0KtU7W4A==}
    engines: {node: '>=12.5.0'}

  combined-stream@1.0.8:
    resolution: {integrity: sha512-FQN4MRfuJeHf7cBbBMJFXhKSDq+2kAArBlmRBvcvFE5BB1HZKXtSFASDhdlz9zOYwxh8lDdnvmMOe/+5cdoEdg==}
    engines: {node: '>= 0.8'}

  commander@4.1.1:
    resolution: {integrity: sha512-NOKm8xhkzAjzFx8B2v5OAHT+u5pRQc2UCa2Vq9jYL/31o2wi9mxBA7LIFs3sV5VSC49z6pEhfbMULvShKj26WA==}
    engines: {node: '>= 6'}

  concat-map@0.0.1:
    resolution: {integrity: sha512-/Srv4dswyQNBfohGpz9o6Yb3Gz3SrUDqBH5rTuhGR7ahtlbYKnVxw2bCFMRljaA7EXHaXZ8wsHdodFvbkhKmqg==}

  consola@3.4.2:
    resolution: {integrity: sha512-5IKcdX0nnYavi6G7TtOhwkYzyjfJlatbjMjuLSfE2kYT5pMDOilZ4OvMhi637CcDICTmz3wARPoyhqyX1Y+XvA==}
    engines: {node: ^14.18.0 || >=16.10.0}

  convert-hrtime@3.0.0:
    resolution: {integrity: sha512-7V+KqSvMiHp8yWDuwfww06XleMWVVB9b9tURBx+G7UTADuo5hYPuowKloz4OzOqbPezxgo+fdQ1522WzPG4OeA==}
    engines: {node: '>=8'}

  convert-source-map@2.0.0:
    resolution: {integrity: sha512-Kvp459HrV2FEJ1CAsi1Ku+MY3kasH19TFykTz2xWmMeq6bk2NU3XXvfJ+Q61m0xktWwt+1HSYf3JZsTms3aRJg==}

  cookie@1.0.2:
    resolution: {integrity: sha512-9Kr/j4O16ISv8zBBhJoi4bXOYNTkFLOqSL3UDB0njXxCXNezjeyVrJyGOWtgfs/q2km1gwBcfH8q1yEGoMYunA==}
    engines: {node: '>=18'}

  create-require@1.1.1:
    resolution: {integrity: sha512-dcKFX3jn0MpIaXjisoRvexIJVEKzaq7z2rZKxf+MSr9TkdmHmsU4m2lcLojrj/FHl8mk5VxMmYA+ftRkP/3oKQ==}

  cross-spawn@7.0.6:
    resolution: {integrity: sha512-uV2QOWP2nWzsy2aMp8aRibhi9dlzF5Hgh5SHaB9OiTGEyDTiJJyx0uy51QXdyWbtAHNua4XJzUKca3OzKUd3vA==}
    engines: {node: '>= 8'}

  cssesc@3.0.0:
    resolution: {integrity: sha512-/Tb/JcjK111nNScGob5MNtsntNM1aCNUDipB/TkwZFhyDrrE47SOx/18wF2bbjgc3ZzCSKW1T5nt5EbFoAz/Vg==}
    engines: {node: '>=4'}
    hasBin: true

  csstype@3.1.3:
    resolution: {integrity: sha512-M1uQkMl8rQK/szD0LNhtqxIPLpimGm8sOBwU7lLnCpSbTyY3yeU1Vc7l4KT5zT4s/yOxHH5O7tIuuLOCnLADRw==}

  data-uri-to-buffer@4.0.1:
    resolution: {integrity: sha512-0R9ikRb668HB7QDxT1vkpuUBtqc53YyAwMwGeUFKRojY/NWKvdZ+9UYtRfGmhqNbRkTSVpMbmyhXipFFv2cb/A==}
    engines: {node: '>= 12'}

  debug@4.4.1:
    resolution: {integrity: sha512-KcKCqiftBJcZr++7ykoDIEwSa3XWowTfNPo92BYxjXiyYEVrUQh2aLyhxBCwww+heortUFxEJYcRzosstTEBYQ==}
    engines: {node: '>=6.0'}
    peerDependencies:
      supports-color: '*'
    peerDependenciesMeta:
      supports-color:
        optional: true

  deep-is@0.1.4:
    resolution: {integrity: sha512-oIPzksmTg4/MriiaYGO+okXDT7ztn/w3Eptv/+gSIdMdKsJo0u4CfYNFJPy+4SKMuCqGw2wxnA+URMg3t8a/bQ==}

  delayed-stream@1.0.0:
    resolution: {integrity: sha512-ZySD7Nf91aLB0RxL4KGrKHBXl7Eds1DAmEdcoVawXnLD7SDhpNgtuII2aAkg7a7QS41jxPSZ17p4VdGnMHk3MQ==}
    engines: {node: '>=0.4.0'}

  detect-libc@2.0.4:
    resolution: {integrity: sha512-3UDv+G9CsCKO1WKMGw9fwq/SWJYbI0c5Y7LU1AXYoDdbhE2AHQ6N6Nb34sG8Fj7T5APy8qXDCKuuIHd1BR0tVA==}
    engines: {node: '>=8'}

  didyoumean@1.2.2:
    resolution: {integrity: sha512-gxtyfqMg7GKyhQmb056K7M3xszy/myH8w+B4RT+QXBQsvAOdc3XymqDDPHx1BgPgsdAA5SIifona89YtRATDzw==}

  diff@4.0.2:
    resolution: {integrity: sha512-58lmxKSA4BNyLz+HHMUzlOEpg09FV+ev6ZMe3vJihgdxzgcwZ8VoEEPmALCZG9LmqfVoNMMKpttIYTVG6uDY7A==}
    engines: {node: '>=0.3.1'}

  dlv@1.1.3:
    resolution: {integrity: sha512-+HlytyjlPKnIG8XuRG8WvmBP8xs8P71y+SKKS6ZXWoEgLuePxtDoUEiH7WkdePWrQ5JBpE6aoVqfZfJUQkjXwA==}

  dotenv@16.5.0:
    resolution: {integrity: sha512-m/C+AwOAr9/W1UOIZUo232ejMNnJAJtYQjUbHoNTBNTJSvqzzDh7vnrei3o3r3m9blf6ZoDkvcw0VmozNRFJxg==}
    engines: {node: '>=12'}

  dunder-proto@1.0.1:
    resolution: {integrity: sha512-KIN/nDJBQRcXw0MLVhZE9iQHmG68qAVIBg9CqmUYjmQIhgij9U5MFvrqkUL5FbtyyzZuOeOt0zdeRe4UY7ct+A==}
    engines: {node: '>= 0.4'}

  duplexify@4.1.3:
    resolution: {integrity: sha512-M3BmBhwJRZsSx38lZyhE53Csddgzl5R7xGJNk7CVddZD6CcmwMCH8J+7AprIrQKH7TonKxaCjcv27Qmf+sQ+oA==}

  eastasianwidth@0.2.0:
    resolution: {integrity: sha512-I88TYZWc9XiYHRQ4/3c5rjjfgkjhLyW2luGIheGERbNQ6OY7yTybanSpDXZa8y7VUP9YmDcYa+eyq4ca7iLqWA==}

  ecdsa-sig-formatter@1.0.11:
    resolution: {integrity: sha512-nagl3RYrbNv6kQkeJIpt6NJZy8twLB/2vtz6yN9Z4vRKHN4/QZJIEbqohALSgwKdnksuY3k5Addp5lg8sVoVcQ==}

  edge-runtime@2.5.9:
    resolution: {integrity: sha512-pk+k0oK0PVXdlT4oRp4lwh+unuKB7Ng4iZ2HB+EZ7QCEQizX360Rp/F4aRpgpRgdP2ufB35N+1KppHmYjqIGSg==}
    engines: {node: '>=16'}
    hasBin: true

  electron-to-chromium@1.5.161:
    resolution: {integrity: sha512-hwtetwfKNZo/UlwHIVBlKZVdy7o8bIZxxKs0Mv/ROPiQQQmDgdm5a+KvKtBsxM8ZjFzTaCeLoodZ8jiBE3o9rA==}

  emoji-regex@8.0.0:
    resolution: {integrity: sha512-MSjYzcWNOA0ewAHpz0MxpYFvwg6yjy1NG3xteoqz644VCo/RPgnr1/GGt+ic3iJTzQ8Eu3TdM14SawnVUmGE6A==}

  emoji-regex@9.2.2:
    resolution: {integrity: sha512-L18DaJsXSUk2+42pv8mLs5jJT2hqFkFE4j21wOmgbUqsZ2hL72NsUU785g9RXgo3s0ZNgVl42TiHp3ZtOv/Vyg==}

  end-of-stream@1.4.4:
    resolution: {integrity: sha512-+uw1inIHVPQoaVuHzRyXd21icM+cnt4CzD5rW+NC1wjOUSTOs+Te7FOv7AhN7vS9x/oIyhLP5PR1H+phQAHu5Q==}

  es-define-property@1.0.1:
    resolution: {integrity: sha512-e3nRfgfUZ4rNGL232gUgX06QNyyez04KdjFrF+LTRoOXmrOgFKDg4BCdsjW8EnT69eqdYGmRpJwiPVYNrCaW3g==}
    engines: {node: '>= 0.4'}

  es-errors@1.3.0:
    resolution: {integrity: sha512-Zf5H2Kxt2xjTvbJvP2ZWLEICxA6j+hAmMzIlypy4xcBg1vKVnx89Wy0GbS+kf5cwCVFFzdCFh2XSCFNULS6csw==}
    engines: {node: '>= 0.4'}

  es-module-lexer@1.4.1:
    resolution: {integrity: sha512-cXLGjP0c4T3flZJKQSuziYoq7MlT+rnvfZjfp7h+I7K9BNX54kP9nyWvdbwjQ4u1iWbOL4u96fgeZLToQlZC7w==}

  es-object-atoms@1.1.1:
    resolution: {integrity: sha512-FGgH2h8zKNim9ljj7dankFPcICIK9Cp5bm+c2gQSYePhpaG5+esrLODihIorn+Pe6FGJzWhXQotPv73jTaldXA==}
    engines: {node: '>= 0.4'}

  es-set-tostringtag@2.1.0:
    resolution: {integrity: sha512-j6vWzfrGVfyXxge+O0x5sh6cvxAog0a/4Rdd2K36zCMV5eJ+/+tOAngRO8cODMNWbVRdVlmGZQL2YS3yR8bIUA==}
    engines: {node: '>= 0.4'}

  esbuild-android-64@0.14.47:
    resolution: {integrity: sha512-R13Bd9+tqLVFndncMHssZrPWe6/0Kpv2/dt4aA69soX4PRxlzsVpCvoJeFE8sOEoeVEiBkI0myjlkDodXlHa0g==}
    engines: {node: '>=12'}
    cpu: [x64]
    os: [android]

  esbuild-android-arm64@0.14.47:
    resolution: {integrity: sha512-OkwOjj7ts4lBp/TL6hdd8HftIzOy/pdtbrNA4+0oVWgGG64HrdVzAF5gxtJufAPOsEjkyh1oIYvKAUinKKQRSQ==}
    engines: {node: '>=12'}
    cpu: [arm64]
    os: [android]

  esbuild-darwin-64@0.14.47:
    resolution: {integrity: sha512-R6oaW0y5/u6Eccti/TS6c/2c1xYTb1izwK3gajJwi4vIfNs1s8B1dQzI1UiC9T61YovOQVuePDcfqHLT3mUZJA==}
    engines: {node: '>=12'}
    cpu: [x64]
    os: [darwin]

  esbuild-darwin-arm64@0.14.47:
    resolution: {integrity: sha512-seCmearlQyvdvM/noz1L9+qblC5vcBrhUaOoLEDDoLInF/VQ9IkobGiLlyTPYP5dW1YD4LXhtBgOyevoIHGGnw==}
    engines: {node: '>=12'}
    cpu: [arm64]
    os: [darwin]

  esbuild-freebsd-64@0.14.47:
    resolution: {integrity: sha512-ZH8K2Q8/Ux5kXXvQMDsJcxvkIwut69KVrYQhza/ptkW50DC089bCVrJZZ3sKzIoOx+YPTrmsZvqeZERjyYrlvQ==}
    engines: {node: '>=12'}
    cpu: [x64]
    os: [freebsd]

  esbuild-freebsd-arm64@0.14.47:
    resolution: {integrity: sha512-ZJMQAJQsIOhn3XTm7MPQfCzEu5b9STNC+s90zMWe2afy9EwnHV7Ov7ohEMv2lyWlc2pjqLW8QJnz2r0KZmeAEQ==}
    engines: {node: '>=12'}
    cpu: [arm64]
    os: [freebsd]

  esbuild-linux-32@0.14.47:
    resolution: {integrity: sha512-FxZOCKoEDPRYvq300lsWCTv1kcHgiiZfNrPtEhFAiqD7QZaXrad8LxyJ8fXGcWzIFzRiYZVtB3ttvITBvAFhKw==}
    engines: {node: '>=12'}
    cpu: [ia32]
    os: [linux]

  esbuild-linux-64@0.14.47:
    resolution: {integrity: sha512-nFNOk9vWVfvWYF9YNYksZptgQAdstnDCMtR6m42l5Wfugbzu11VpMCY9XrD4yFxvPo9zmzcoUL/88y0lfJZJJw==}
    engines: {node: '>=12'}
    cpu: [x64]
    os: [linux]

  esbuild-linux-arm64@0.14.47:
    resolution: {integrity: sha512-ywfme6HVrhWcevzmsufjd4iT3PxTfCX9HOdxA7Hd+/ZM23Y9nXeb+vG6AyA6jgq/JovkcqRHcL9XwRNpWG6XRw==}
    engines: {node: '>=12'}
    cpu: [arm64]
    os: [linux]

  esbuild-linux-arm@0.14.47:
    resolution: {integrity: sha512-ZGE1Bqg/gPRXrBpgpvH81tQHpiaGxa8c9Rx/XOylkIl2ypLuOcawXEAo8ls+5DFCcRGt/o3sV+PzpAFZobOsmA==}
    engines: {node: '>=12'}
    cpu: [arm]
    os: [linux]

  esbuild-linux-mips64le@0.14.47:
    resolution: {integrity: sha512-mg3D8YndZ1LvUiEdDYR3OsmeyAew4MA/dvaEJxvyygahWmpv1SlEEnhEZlhPokjsUMfRagzsEF/d/2XF+kTQGg==}
    engines: {node: '>=12'}
    cpu: [mips64el]
    os: [linux]

  esbuild-linux-ppc64le@0.14.47:
    resolution: {integrity: sha512-WER+f3+szmnZiWoK6AsrTKGoJoErG2LlauSmk73LEZFQ/iWC+KhhDsOkn1xBUpzXWsxN9THmQFltLoaFEH8F8w==}
    engines: {node: '>=12'}
    cpu: [ppc64]
    os: [linux]

  esbuild-linux-riscv64@0.14.47:
    resolution: {integrity: sha512-1fI6bP3A3rvI9BsaaXbMoaOjLE3lVkJtLxsgLHqlBhLlBVY7UqffWBvkrX/9zfPhhVMd9ZRFiaqXnB1T7BsL2g==}
    engines: {node: '>=12'}
    cpu: [riscv64]
    os: [linux]

  esbuild-linux-s390x@0.14.47:
    resolution: {integrity: sha512-eZrWzy0xFAhki1CWRGnhsHVz7IlSKX6yT2tj2Eg8lhAwlRE5E96Hsb0M1mPSE1dHGpt1QVwwVivXIAacF/G6mw==}
    engines: {node: '>=12'}
    cpu: [s390x]
    os: [linux]

  esbuild-netbsd-64@0.14.47:
    resolution: {integrity: sha512-Qjdjr+KQQVH5Q2Q1r6HBYswFTToPpss3gqCiSw2Fpq/ua8+eXSQyAMG+UvULPqXceOwpnPo4smyZyHdlkcPppQ==}
    engines: {node: '>=12'}
    cpu: [x64]
    os: [netbsd]

  esbuild-openbsd-64@0.14.47:
    resolution: {integrity: sha512-QpgN8ofL7B9z8g5zZqJE+eFvD1LehRlxr25PBkjyyasakm4599iroUpaj96rdqRlO2ShuyqwJdr+oNqWwTUmQw==}
    engines: {node: '>=12'}
    cpu: [x64]
    os: [openbsd]

  esbuild-sunos-64@0.14.47:
    resolution: {integrity: sha512-uOeSgLUwukLioAJOiGYm3kNl+1wJjgJA8R671GYgcPgCx7QR73zfvYqXFFcIO93/nBdIbt5hd8RItqbbf3HtAQ==}
    engines: {node: '>=12'}
    cpu: [x64]
    os: [sunos]

  esbuild-windows-32@0.14.47:
    resolution: {integrity: sha512-H0fWsLTp2WBfKLBgwYT4OTfFly4Im/8B5f3ojDv1Kx//kiubVY0IQunP2Koc/fr/0wI7hj3IiBDbSrmKlrNgLQ==}
    engines: {node: '>=12'}
    cpu: [ia32]
    os: [win32]

  esbuild-windows-64@0.14.47:
    resolution: {integrity: sha512-/Pk5jIEH34T68r8PweKRi77W49KwanZ8X6lr3vDAtOlH5EumPE4pBHqkCUdELanvsT14yMXLQ/C/8XPi1pAtkQ==}
    engines: {node: '>=12'}
    cpu: [x64]
    os: [win32]

  esbuild-windows-arm64@0.14.47:
    resolution: {integrity: sha512-HFSW2lnp62fl86/qPQlqw6asIwCnEsEoNIL1h2uVMgakddf+vUuMcCbtUY1i8sst7KkgHrVKCJQB33YhhOweCQ==}
    engines: {node: '>=12'}
    cpu: [arm64]
    os: [win32]

  esbuild@0.14.47:
    resolution: {integrity: sha512-wI4ZiIfFxpkuxB8ju4MHrGwGLyp1+awEHAHVpx6w7a+1pmYIq8T9FGEVVwFo0iFierDoMj++Xq69GXWYn2EiwA==}
    engines: {node: '>=12'}
    hasBin: true

  esbuild@0.25.5:
    resolution: {integrity: sha512-P8OtKZRv/5J5hhz0cUAdu/cLuPIKXpQl1R9pZtvmHWQvrAUVd0UNIPT4IB4W3rNOqVO0rlqHmCIbSwxh/c9yUQ==}
    engines: {node: '>=18'}
    hasBin: true

  escalade@3.2.0:
    resolution: {integrity: sha512-WUj2qlxaQtO4g6Pq5c29GTcWGDyd8itL8zTlipgECz3JesAiiOKotd8JU6otB3PACgG6xkJUyVhboMS+bje/jA==}
    engines: {node: '>=6'}

  escape-string-regexp@4.0.0:
    resolution: {integrity: sha512-TtpcNJ3XAzx3Gq8sWRzJaVajRs0uVxA2YAkdb1jm2YkPz4G6egUFAyA3n5vtEIZefPk5Wa4UXbKuS5fKkJWdgA==}
    engines: {node: '>=10'}

  eslint-plugin-react-hooks@5.2.0:
    resolution: {integrity: sha512-+f15FfK64YQwZdJNELETdn5ibXEUQmW1DZL6KXhNnc2heoy/sg9VJJeT7n8TlMWouzWqSWavFkIhHyIbIAEapg==}
    engines: {node: '>=10'}
    peerDependencies:
      eslint: ^3.0.0 || ^4.0.0 || ^5.0.0 || ^6.0.0 || ^7.0.0 || ^8.0.0-0 || ^9.0.0

  eslint-plugin-react-refresh@0.4.20:
    resolution: {integrity: sha512-XpbHQ2q5gUF8BGOX4dHe+71qoirYMhApEPZ7sfhF/dNnOF1UXnCMGZf79SFTBO7Bz5YEIT4TMieSlJBWhP9WBA==}
    peerDependencies:
      eslint: '>=8.40'

  eslint-scope@8.3.0:
    resolution: {integrity: sha512-pUNxi75F8MJ/GdeKtVLSbYg4ZI34J6C0C7sbL4YOp2exGwen7ZsuBqKzUhXd0qMQ362yET3z+uPwKeg/0C2XCQ==}
    engines: {node: ^18.18.0 || ^20.9.0 || >=21.1.0}

  eslint-visitor-keys@3.4.3:
    resolution: {integrity: sha512-wpc+LXeiyiisxPlEkUzU6svyS1frIO3Mgxj1fdy7Pm8Ygzguax2N3Fa/D/ag1WqbOprdI+uY6wMUl8/a2G+iag==}
    engines: {node: ^12.22.0 || ^14.17.0 || >=16.0.0}

  eslint-visitor-keys@4.2.0:
    resolution: {integrity: sha512-UyLnSehNt62FFhSwjZlHmeokpRK59rcz29j+F1/aDgbkbRTk7wIc9XzdoasMUbRNKDM0qQt/+BJ4BrpFeABemw==}
    engines: {node: ^18.18.0 || ^20.9.0 || >=21.1.0}

  eslint@9.27.0:
    resolution: {integrity: sha512-ixRawFQuMB9DZ7fjU3iGGganFDp3+45bPOdaRurcFHSXO1e/sYwUX/FtQZpLZJR6SjMoJH8hR2pPEAfDyCoU2Q==}
    engines: {node: ^18.18.0 || ^20.9.0 || >=21.1.0}
    hasBin: true
    peerDependencies:
      jiti: '*'
    peerDependenciesMeta:
      jiti:
        optional: true

  espree@10.3.0:
    resolution: {integrity: sha512-0QYC8b24HWY8zjRnDTL6RiHfDbAWn63qb4LMj1Z4b076A4une81+z03Kg7l7mn/48PUTqoLptSXez8oknU8Clg==}
    engines: {node: ^18.18.0 || ^20.9.0 || >=21.1.0}

  esquery@1.6.0:
    resolution: {integrity: sha512-ca9pw9fomFcKPvFLXhBKUK90ZvGibiGOvRJNbjljY7s7uq/5YO4BOzcYtJqExdx99rF6aAcnRxHmcUHcz6sQsg==}
    engines: {node: '>=0.10'}

  esrecurse@4.3.0:
    resolution: {integrity: sha512-KmfKL3b6G+RXvP8N1vr3Tq1kL/oCFgn2NYXEtqP8/L3pKapUA4G8cFVaoF3SU323CD4XypR/ffioHmkti6/Tag==}
    engines: {node: '>=4.0'}

  estraverse@5.3.0:
    resolution: {integrity: sha512-MMdARuVEQziNTeJD8DgMqmhwR11BRQ/cBP+pLtYdSTnf3MIO8fFeiINEbX36ZdNlfU/7A9f3gUw49B3oQsvwBA==}
    engines: {node: '>=4.0'}

  estree-walker@2.0.2:
    resolution: {integrity: sha512-Rfkk/Mp/DL7JVje3u18FxFujQlTNR2q6QfMSMB7AvCBx91NGj/ba3kCfza0f6dVDbw7YlRf/nDrn7pQrCCyQ/w==}

  esutils@2.0.3:
    resolution: {integrity: sha512-kVscqXk4OCp68SZ0dkgEKVi6/8ij300KBWTJq32P/dYeWTSwK41WyTxalN1eRmA5Z9UU/LX9D7FWSmV9SAYx6g==}
    engines: {node: '>=0.10.0'}

  etag@1.8.1:
    resolution: {integrity: sha512-aIL5Fx7mawVa300al2BnEE4iNvo1qETxLrPI/o05L7z6go7fCw1J6EQmbK4FmJ2AS7kgVF/KEZWufBfdClMcPg==}
    engines: {node: '>= 0.6'}

  event-target-shim@5.0.1:
    resolution: {integrity: sha512-i/2XbnSz/uxRCU6+NdVJgKWDTM427+MqYbkQzD321DuCQJUqOuJKIA0IM2+W2xtYHdKOmZ4dR6fExsd4SXL+WQ==}
    engines: {node: '>=6'}

  extend@3.0.2:
    resolution: {integrity: sha512-fjquC59cD7CyW6urNXK0FBufkZcoiGG80wTuPujX590cB5Ttln20E2UB4S/WARVqhXffZl2LNgS+gQdPIIim/g==}

  fast-deep-equal@3.1.3:
    resolution: {integrity: sha512-f3qQ9oQy9j2AhBe/H9VC91wLmKBCCU/gDOnKNAYG5hswO7BLKj09Hc5HYNz9cGI++xlpDCIgDaitVs03ATR84Q==}

  fast-glob@3.3.3:
    resolution: {integrity: sha512-7MptL8U0cqcFdzIzwOTHoilX9x5BrNqye7Z/LuC7kCMRio1EMSyqRK3BEAUD7sXRq4iT4AzTVuZdhgQ2TCvYLg==}
    engines: {node: '>=8.6.0'}

  fast-json-stable-stringify@2.1.0:
    resolution: {integrity: sha512-lhd/wF+Lk98HZoTCtlVraHtfh5XYijIjalXck7saUtuanSDyLMxnHhSXEDJqHxD7msR8D0uCmqlkwjCV8xvwHw==}

  fast-levenshtein@2.0.6:
    resolution: {integrity: sha512-DCXu6Ifhqcks7TZKY3Hxp3y6qphY5SJZmrWMDrKcERSOXWQdMhU9Ig/PYrzyw/ul9jOIyh0N4M0tbC5hodg8dw==}

  fastq@1.19.1:
    resolution: {integrity: sha512-GwLTyxkCXjXbxqIhTsMI2Nui8huMPtnxg7krajPJAjnEG/iiOS7i+zCtWGZR9G0NBKbXKh6X9m9UIsYX/N6vvQ==}

  fdir@6.4.5:
    resolution: {integrity: sha512-4BG7puHpVsIYxZUbiUE3RqGloLaSSwzYie5jvasC4LWuBWzZawynvYouhjbQKw2JuIGYdm0DzIxl8iVidKlUEw==}
    peerDependencies:
      picomatch: ^3 || ^4
    peerDependenciesMeta:
      picomatch:
        optional: true

  fetch-blob@3.2.0:
    resolution: {integrity: sha512-7yAQpD2UMJzLi1Dqv7qFYnPbaPx7ZfFK6PiIxQ4PfkGPyNyl2Ugx+a/umUonmKqjhM4DnfbMvdX6otXq83soQQ==}
    engines: {node: ^12.20 || >= 14.13}

  file-entry-cache@8.0.0:
    resolution: {integrity: sha512-XXTUwCvisa5oacNGRP9SfNtYBNAMi+RPwBFmblZEF7N7swHYQS6/Zfk7SRwx4D5j3CH211YNRco1DEMNVfZCnQ==}
    engines: {node: '>=16.0.0'}

  file-uri-to-path@1.0.0:
    resolution: {integrity: sha512-0Zt+s3L7Vf1biwWZ29aARiVYLx7iMGnEUl9x33fbB/j3jR81u/O2LbqK+Bm1CDSNDKVtJ/YjwY7TUd5SkeLQLw==}

  fill-range@7.1.1:
    resolution: {integrity: sha512-YsGpe3WHLK8ZYi4tWDg2Jy3ebRz2rXowDxnld4bkQB00cc/1Zw9AWnC0i9ztDJitivtQvaI9KaLyKrc+hBW0yg==}
    engines: {node: '>=8'}

  find-up@5.0.0:
    resolution: {integrity: sha512-78/PXT1wlLLDgTzDs7sjq9hzz0vXD+zn+7wypEe4fXQxCmdmqfGsEPQxmiCSQI3ajFV91bVSsvNtrJRiW6nGng==}
    engines: {node: '>=10'}

  flat-cache@4.0.1:
    resolution: {integrity: sha512-f7ccFPK3SXFHpx15UIGyRJ/FJQctuKZ0zVuN3frBo4HnK3cay9VEW0R6yPYFHC0AgqhukPzKjq22t5DmAyqGyw==}
    engines: {node: '>=16'}

  flatted@3.3.3:
    resolution: {integrity: sha512-GX+ysw4PBCz0PzosHDepZGANEuFCMLrnRTiEy9McGjmkCQYwRq4A/X786G/fjM/+OjsWSU1ZrY5qyARZmO/uwg==}

  follow-redirects@1.15.9:
    resolution: {integrity: sha512-gew4GsXizNgdoRyqmyfMHyAmXsZDk6mHkSxZFCzW9gwlbtOW44CDtYavM+y+72qD/Vq2l550kMF52DT8fOLJqQ==}
    engines: {node: '>=4.0'}
    peerDependencies:
      debug: '*'
    peerDependenciesMeta:
      debug:
        optional: true

  foreground-child@3.3.1:
    resolution: {integrity: sha512-gIXjKqtFuWEgzFRJA9WCQeSJLZDjgJUOMCMzxtvFq/37KojM1BFGufqsCy0r4qSQmYLsZYMeyRqzIWOMup03sw==}
    engines: {node: '>=14'}

  form-data@2.5.3:
    resolution: {integrity: sha512-XHIrMD0NpDrNM/Ckf7XJiBbLl57KEhT3+i3yY+eWm+cqYZJQTZrKo8Y8AWKnuV5GT4scfuUGt9LzNoIx3dU1nQ==}
    engines: {node: '>= 0.12'}

  form-data@4.0.2:
    resolution: {integrity: sha512-hGfm/slu0ZabnNt4oaRZ6uREyfCj6P4fT/n6A1rGV+Z0VdGXjfOhVUpkn6qVQONHGIFwmveGXyDs75+nr6FM8w==}
    engines: {node: '>= 6'}

  formdata-polyfill@4.0.10:
    resolution: {integrity: sha512-buewHzMvYL29jdeQTVILecSaZKnt/RJWjoZCF5OW60Z67/GmSLBkOFM7qh1PI3zFNtJbaZL5eQu1vLfazOwj4g==}
    engines: {node: '>=12.20.0'}

  fraction.js@4.3.7:
    resolution: {integrity: sha512-ZsDfxO51wGAXREY55a7la9LScWpwv9RxIrYABrlvOFBlH/ShPnrtsXeuUIfXKKOVicNxQ+o8JTbJvjS4M89yew==}

  fsevents@2.3.3:
    resolution: {integrity: sha512-5xoDfX+fL7faATnagmWPpbFtwh/R77WmMMqqHGS65C3vvB0YHrgF+B1YmZ3441tMj5n63k0212XNoJwzlhffQw==}
    engines: {node: ^8.16.0 || ^10.6.0 || >=11.0.0}
    os: [darwin]

  function-bind@1.1.2:
    resolution: {integrity: sha512-7XHNxH7qX9xG5mIwxkhumTox/MIRNcOgDrxWsMt2pAr23WHp6MrRlN7FBSFpCpr+oVO0F744iUgR82nJMfG2SA==}

  gaxios@7.0.0-rc.5:
    resolution: {integrity: sha512-s9rlpplwdb/KCq2DYevVTM/MpozeVZuR3pkzDGXtRhY7wD4fXftIYXUAerX07ZPB3J8/dHUJsX7fPnN2O4Psuw==}
    engines: {node: '>=18'}

  gcp-metadata@7.0.0-rc.1:
    resolution: {integrity: sha512-E6c+AdIaK1LNA839OyotiTca+B2IG1nDlMjnlcck8JjXn3fVgx57Ib9i6iL1/iqN7bA3EUQdcRRu+HqOCOABIg==}
    engines: {node: '>=18'}

  gensync@1.0.0-beta.2:
    resolution: {integrity: sha512-3hN7NaskYvMDLQY55gnW3NQ+mesEAepTqlg+VEbj7zzqEMBVNhzcGYYeqFo/TlYz6eQiFcp1HcsCZO+nGgS8zg==}
    engines: {node: '>=6.9.0'}

  get-caller-file@2.0.5:
    resolution: {integrity: sha512-DyFP3BM/3YHTQOCUL/w0OZHR0lpKeGrxotcHWcqNEdnltqFwXVfhEBQ94eIo34AfQpo0rGki4cyIiftY06h2Fg==}
    engines: {node: 6.* || 8.* || >= 10.*}

  get-intrinsic@1.3.0:
    resolution: {integrity: sha512-9fSjSaos/fRIVIp+xSJlE6lfwhES7LNtKaCBIamHsjr2na1BiABJPo0mOjjz8GJDURarmCPGqaiVg5mfjb98CQ==}
    engines: {node: '>= 0.4'}

  get-proto@1.0.1:
    resolution: {integrity: sha512-sTSfBjoXBp89JvIKIefqw7U2CCebsc74kiY6awiGogKtoSGbgjYE/G/+l9sF3MWFPNc9IcoOC4ODfKHfxFmp0g==}
    engines: {node: '>= 0.4'}

  get-tsconfig@4.10.1:
    resolution: {integrity: sha512-auHyJ4AgMz7vgS8Hp3N6HXSmlMdUyhSUrfBF16w153rxtLIEOE+HGqaBppczZvnHLqQJfiHotCYpNhl0lUROFQ==}

  glob-parent@5.1.2:
    resolution: {integrity: sha512-AOIgSQCepiJYwP3ARnGx+5VnTu2HBYdzbGP45eLw1vr3zB3vZLeyed1sC9hnbcOc9/SrMyM5RPQrkGz4aS9Zow==}
    engines: {node: '>= 6'}

  glob-parent@6.0.2:
    resolution: {integrity: sha512-XxwI8EOhVQgWp6iDL+3b0r86f4d6AX6zSU55HfB4ydCEuXLXc5FcYeOu+nnGftS4TEju/11rt4KJPTMgbfmv4A==}
    engines: {node: '>=10.13.0'}

  glob@10.4.5:
    resolution: {integrity: sha512-7Bv8RF0k6xjo7d4A/PxYLbUCfb6c+Vpd2/mB2yRDlew7Jb5hEXiCD9ibfO7wpk8i4sevK6DFny9h7EYbM3/sHg==}
    hasBin: true

  globals@11.12.0:
    resolution: {integrity: sha512-WOBp/EEGUiIsJSp7wcv/y6MO+lV9UoncWqxuFfm8eBwzWNgyfBd6Gz+IeKQ9jCmyhoH99g15M3T+QaVHFjizVA==}
    engines: {node: '>=4'}

  globals@14.0.0:
    resolution: {integrity: sha512-oahGvuMGQlPw/ivIYBjVSrWAfWLBeku5tpPE2fOPLi+WHffIWbuh2tCjhyQhTBPMf5E9jDEH4FOmTYgYwbKwtQ==}
    engines: {node: '>=18'}

  globals@16.2.0:
    resolution: {integrity: sha512-O+7l9tPdHCU320IigZZPj5zmRCFG9xHmx9cU8FqU2Rp+JN714seHV+2S9+JslCpY4gJwU2vOGox0wzgae/MCEg==}
    engines: {node: '>=18'}

  google-auth-library@10.0.0-rc.2:
    resolution: {integrity: sha512-LjkDUtHV8mFFV0pDWpPTjUuAPd6WDBs2y/mTzGSmwQJkDRinOpQyu7e/0pqQoDoanKGwaQJH5729uZ+/5Uz8fw==}
    engines: {node: '>=18'}

  google-gax@5.0.1-rc.1:
    resolution: {integrity: sha512-kz3HlvYvmQVBcam2C7FOphE6xrhjrlbKrRpNxvWYAmVHi+SCeMReWcKp64WJXNL7clSYAgYer3gCKVTTF/+wPA==}
    engines: {node: '>=18'}

  google-logging-utils@1.1.1:
    resolution: {integrity: sha512-rcX58I7nqpu4mbKztFeOAObbomBbHU2oIb/d3tJfF3dizGSApqtSwYJigGCooHdnMyQBIw8BrWyK96w3YXgr6A==}
    engines: {node: '>=14'}

  gopd@1.2.0:
    resolution: {integrity: sha512-ZUKRh6/kUFoAiTAtTYPZJ3hw9wNxx+BIBOijnlG9PnrJsCcSjs1wyyD6vJpaYtgnzDrKYRSqf3OO6Rfa93xsRg==}
    engines: {node: '>= 0.4'}

  graceful-fs@4.2.11:
    resolution: {integrity: sha512-RbJ5/jmFcNNCcDV5o9eTnBLJ/HszWV0P73bc+Ff4nS/rJj+YaS6IGyiOL0VoBYX+l1Wrl3k63h/KrH+nhJ0XvQ==}

  graphemer@1.4.0:
    resolution: {integrity: sha512-EtKwoO6kxCL9WO5xipiHTZlSzBm7WLT627TqC/uVRd0HKmq8NXyebnNYxDoBi7wt8eTWrUrKXCOVaFq9x1kgag==}

  gtoken@8.0.0-rc.1:
    resolution: {integrity: sha512-UjE/egX6ixArdcCKOkheuFQ4XN4/0gX92nd2JPVEYuRU2sWHAWuOVGnowm1fQUdQtaxqn1n8H0hOb2LCaUhJ3A==}
    engines: {node: '>=18'}

  has-flag@4.0.0:
    resolution: {integrity: sha512-EykJT/Q1KjTWctppgIAgfSO0tKVuZUjhgMr17kqTumMl6Afv3EISleU7qZUzoXDFTAHTDC4NOoG/ZxU3EvlMPQ==}
    engines: {node: '>=8'}

  has-symbols@1.1.0:
    resolution: {integrity: sha512-1cDNdwJ2Jaohmb3sg4OmKaMBwuC48sYni5HUw2DvsC8LjGTLK9h+eb1X6RyuOHe4hT0ULCW68iomhjUoKUqlPQ==}
    engines: {node: '>= 0.4'}

  has-tostringtag@1.0.2:
    resolution: {integrity: sha512-NqADB8VjPFLM2V0VvHUewwwsw0ZWBaIdgo+ieHtK3hasLz4qeCRjYcqfB6AQrBggRKppKF8L52/VqdVsO47Dlw==}
    engines: {node: '>= 0.4'}

  hasown@2.0.2:
    resolution: {integrity: sha512-0hJU9SCPvmMzIBdZFqNPXWa6dqh7WdH0cII9y+CyS8rG3nL48Bclra9HmKhVVUHyPWNH5Y7xDwAB7bfgSjkUMQ==}
    engines: {node: '>= 0.4'}

  http-proxy-agent@5.0.0:
    resolution: {integrity: sha512-n2hY8YdoRE1i7r6M0w9DIw5GgZN0G25P8zLCRQ8rjXtTU3vsNFBI/vWK/UIeE6g5MUUz6avwAPXmL6Fy9D/90w==}
    engines: {node: '>= 6'}

  https-proxy-agent@5.0.1:
    resolution: {integrity: sha512-dFcAjpTQFgoLMzC2VwU+C/CbS7uRL0lWmxDITmqm7C+7F0Odmj6s9l6alZc6AELXhrnggM2CeWSXHGOdX2YtwA==}
    engines: {node: '>= 6'}

  https-proxy-agent@7.0.6:
    resolution: {integrity: sha512-vK9P5/iUfdl95AI+JVyUuIcVtd4ofvtrOr3HNtM2yxC9bnMbEdp3x01OhQNnjb8IJYi38VlTE3mBXwcfvywuSw==}
    engines: {node: '>= 14'}

  ignore@5.3.2:
    resolution: {integrity: sha512-hsBTNUqQTDwkWtcdYI2i06Y/nUBEsNEDJKjWdigLvegy8kDuJAS8uRlpkkcQpyEXL0Z/pjDy5HBmMjRCJ2gq+g==}
    engines: {node: '>= 4'}

  ignore@7.0.4:
    resolution: {integrity: sha512-gJzzk+PQNznz8ysRrC0aOkBNVRBDtE1n53IqyqEf3PXrYwomFs5q4pGMizBMJF+ykh03insJ27hB8gSrD2Hn8A==}
    engines: {node: '>= 4'}

  import-fresh@3.3.1:
    resolution: {integrity: sha512-TR3KfrTZTYLPB6jUjfx6MF9WcWrHL9su5TObK4ZkYgBdWKPOFoSoQIdEuTuR82pmtxH2spWG9h6etwfr1pLBqQ==}
    engines: {node: '>=6'}

  imurmurhash@0.1.4:
    resolution: {integrity: sha512-JmXMZ6wuvDmLiHEml9ykzqO6lwFbof0GG4IkcGaENdCRDDmMVnny7s5HsIgHCbaq0w2MyPhDqkhTUgS2LU2PHA==}
    engines: {node: '>=0.8.19'}

  inherits@2.0.4:
    resolution: {integrity: sha512-k/vGaX4/Yla3WzyMCvTQOXYeIHvqOKtnqBduzTHpzpQZzAskKMhZ2K+EnBiSM9zGSoIFeMpXKxa4dYeZIQqewQ==}

  is-arrayish@0.3.2:
    resolution: {integrity: sha512-eVRqCvVlZbuw3GrM63ovNSNAeA1K16kaR/LRY/92w0zxQ5/1YzwblUX652i4Xs9RwAGjW9d9y6X88t8OaAJfWQ==}

  is-binary-path@2.1.0:
    resolution: {integrity: sha512-ZMERYes6pDydyuGidse7OsHxtbI7WVeUEozgR/g7rd0xUimYNlvZRE/K2MgZTjWy725IfelLeVcEM97mmtRGXw==}
    engines: {node: '>=8'}

  is-core-module@2.16.1:
    resolution: {integrity: sha512-UfoeMA6fIJ8wTYFEUjelnaGI67v6+N7qXJEvQuIGa99l4xsCruSYOVSQ0uPANn4dAzm8lkYPaKLrrijLq7x23w==}
    engines: {node: '>= 0.4'}

  is-extglob@2.1.1:
    resolution: {integrity: sha512-SbKbANkN603Vi4jEZv49LeVJMn4yGwsbzZworEoyEiutsN3nJYdbO36zfhGJ6QEDpOZIFkDtnq5JRxmvl3jsoQ==}
    engines: {node: '>=0.10.0'}

  is-fullwidth-code-point@3.0.0:
    resolution: {integrity: sha512-zymm5+u+sCsSWyD9qNaejV3DFvhCKclKdizYaJUuHA83RLjb7nSuGnddCHGv0hk+KY7BMAlsWeK4Ueg6EV6XQg==}
    engines: {node: '>=8'}

  is-glob@4.0.3:
    resolution: {integrity: sha512-xelSayHH36ZgE7ZWhli7pW34hNbNl8Ojv5KVmkJD4hBdD3th8Tfk9vYasLM+mXWOZhFkgZfxhLSnrwRr4elSSg==}
    engines: {node: '>=0.10.0'}

  is-number@7.0.0:
    resolution: {integrity: sha512-41Cifkg6e8TylSpdtTpeLVMqvSBEVzTttHvERD741+pnZ8ANv0004MRL43QKPDlK9cGvNp6NZWZUBlbGXYxxng==}
    engines: {node: '>=0.12.0'}

  is@3.3.0:
    resolution: {integrity: sha512-nW24QBoPcFGGHJGUwnfpI7Yc5CdqWNdsyHQszVE/z2pKHXzh7FZ5GWhJqSyaQ9wMkQnsTx+kAI8bHlCX4tKdbg==}

  isexe@2.0.0:
    resolution: {integrity: sha512-RHxMLp9lnKHGHRng9QFhRCMbYAcVpn69smSGcq3f36xjgVVWThj4qqLbTLlq7Ssj8B+fIQ1EuCEGI2lKsyQeIw==}

  jackspeak@3.4.3:
    resolution: {integrity: sha512-OGlZQpz2yfahA/Rd1Y8Cd9SIEsqvXkLVoSw/cgwhnhFMDbsQFeZYoJJ7bIZBS9BcamUW96asq/npPWugM+RQBw==}

  jiti@1.21.7:
    resolution: {integrity: sha512-/imKNG4EbWNrVjoNC/1H5/9GFy+tqjGBHCaSsN+P2RnPqjsLmv6UD3Ej+Kj8nBWaRAwyk7kK5ZUc+OEatnTR3A==}
    hasBin: true

  js-tokens@4.0.0:
    resolution: {integrity: sha512-RdJUflcE3cUzKiMqQgsCu06FPu9UdIJO0beYbPhHN4k6apgJtifcoCtT9bcxOpYBtpD2kCM6Sbzg4CausW/PKQ==}

  js-yaml@4.1.0:
    resolution: {integrity: sha512-wpxZs9NoxZaJESJGIZTyDEaYpl0FKSA+FB9aJiyemKhMwkxQg63h4T1KJgUGHpTqPDNRcmmYLugrRjJlBtWvRA==}
    hasBin: true

  jsesc@3.1.0:
    resolution: {integrity: sha512-/sM3dO2FOzXjKQhJuo0Q173wf2KOo8t4I8vHy6lF9poUp7bKT0/NHE8fPX23PwfhnykfqnC2xRxOnVw5XuGIaA==}
    engines: {node: '>=6'}
    hasBin: true

  json-bigint@1.0.0:
    resolution: {integrity: sha512-SiPv/8VpZuWbvLSMtTDU8hEfrZWg/mH/nV/b4o0CYbSxu1UIQPLdwKOCIyLQX+VIPO5vrLX3i8qtqFyhdPSUSQ==}

  json-buffer@3.0.1:
    resolution: {integrity: sha512-4bV5BfR2mqfQTJm+V5tPPdf+ZpuhiIvTuAB5g8kcrXOZpTT/QwwVRWBywX1ozr6lEuPdbHxwaJlm9G6mI2sfSQ==}

  json-schema-to-ts@1.6.4:
    resolution: {integrity: sha512-pR4yQ9DHz6itqswtHCm26mw45FSNfQ9rEQjosaZErhn5J3J2sIViQiz8rDaezjKAhFGpmsoczYVBgGHzFw/stA==}

  json-schema-traverse@0.4.1:
    resolution: {integrity: sha512-xbbCH5dCYU5T8LcEhhuh7HJ88HXuW3qsI3Y0zOZFKfZEHcpWiHU/Jxzk629Brsab/mMiHQti9wMP+845RPe3Vg==}

  json-schema-traverse@1.0.0:
    resolution: {integrity: sha512-NM8/P9n3XjXhIZn1lLhkFaACTOURQXjWhV4BA/RnOv8xvgqtqpAX9IO4mRQxSx1Rlo4tqzeqb0sOlruaOy3dug==}

  json-stable-stringify-without-jsonify@1.0.1:
    resolution: {integrity: sha512-Bdboy+l7tA3OGW6FjyFHWkP5LuByj1Tk33Ljyq0axyzdk9//JSi2u3fP1QSmd1KNwq6VOKYGlAu87CisVir6Pw==}

  json5@2.2.3:
    resolution: {integrity: sha512-XmOWe7eyHYH14cLdVPoyg+GOH3rYX++KpzrylJwSW98t3Nk+U8XOl8FWKOgwtzdb8lXGf6zYwDUzeHMWfxasyg==}
    engines: {node: '>=6'}
    hasBin: true

  jwa@2.0.1:
    resolution: {integrity: sha512-hRF04fqJIP8Abbkq5NKGN0Bbr3JxlQ+qhZufXVr0DvujKy93ZCbXZMHDL4EOtodSbCWxOqR8MS1tXA5hwqCXDg==}

  jws@4.0.0:
    resolution: {integrity: sha512-KDncfTmOZoOMTFG4mBlG0qUIOlc03fmzH+ru6RgYVZhPkyiy/92Owlt/8UEN+a4TXR1FQetfIpJE8ApdvdVxTg==}

  keyv@4.5.4:
    resolution: {integrity: sha512-oxVHkHR/EJf2CNXnWxRLW6mg7JyCCUcG0DtEGmL2ctUo1PNTin1PUil+r/+4r5MpVgC/fn1kjsx7mjSujKqIpw==}

  levn@0.4.1:
    resolution: {integrity: sha512-+bT2uH4E5LGE7h/n3evcS/sQlJXCpIp6ym8OWJ5eV6+67Dsql/LaaT7qJBAt2rzfoa/5QBGBhxDix1dMt2kQKQ==}
    engines: {node: '>= 0.8.0'}

  lilconfig@3.1.3:
    resolution: {integrity: sha512-/vlFKAoH5Cgt3Ie+JLhRbwOsCQePABiU3tJ1egGvyQ+33R/vcwM2Zl2QR/LzjsBeItPt3oSVXapn+m4nQDvpzw==}
    engines: {node: '>=14'}

  lines-and-columns@1.2.4:
    resolution: {integrity: sha512-7ylylesZQ/PV29jhEDl3Ufjo6ZX7gCqJr5F7PKrqc93v7fzSymt1BpwEU8nAUXs8qzzvqhbjhK5QZg6Mt/HkBg==}

  locate-path@6.0.0:
    resolution: {integrity: sha512-iPZK6eYjbxRu3uB4/WZ3EsEIMJFMqAoopl3R+zuq0UjcAm/MO6KCweDgPfP3elTztoKP3KtnVHxTn2NHBSDVUw==}
    engines: {node: '>=10'}

  lodash.camelcase@4.3.0:
    resolution: {integrity: sha512-TwuEnCnxbc3rAvhf/LbG7tJUDzhqXyFnv3dtzLOPgCG/hODL7WFnsbwktkD7yUV0RrreP/l1PALq/YSg6VvjlA==}

  lodash.merge@4.6.2:
    resolution: {integrity: sha512-0KpjqXRVvrYyCsX1swR/XTK0va6VQkQM6MNo7PqW77ByjAhoARA8EfrP1N4+KlKj8YS0ZUCtRT/YUuhyYDujIQ==}

  long@5.3.2:
    resolution: {integrity: sha512-mNAgZ1GmyNhD7AuqnTG3/VQ26o760+ZYBPKjPvugO8+nLbYfX6TVpJPseBvopbdY+qpZ/lKUnmEc1LeZYS3QAA==}

  lru-cache@10.4.3:
    resolution: {integrity: sha512-JNAzZcXrCt42VGLuYz0zfAzDfAvJWW6AfYlDBQyDV5DClI2m5sAmK+OIO7s59XfsRsWHp02jAJrRadPRGTt6SQ==}

  lru-cache@5.1.1:
    resolution: {integrity: sha512-KpNARQA3Iwv+jTA0utUVVbrh+Jlrr1Fv0e56GGzAFOXN7dk/FviaDW8LHmK52DlcH4WP2n6gI8vN1aesBFgo9w==}

  make-error@1.3.6:
    resolution: {integrity: sha512-s8UhlNe7vPKomQhC1qFelMokr/Sc3AgNbso3n74mVPA5LTZwkB9NlXf4XPamLxJE8h0gh73rM94xvwRT2CVInw==}

  math-intrinsics@1.1.0:
    resolution: {integrity: sha512-/IXtbwEk5HTPyEwyKX6hGkYXxM9nbj64B+ilVJnC/R6B0pH5G4V3b0pVbL7DBj4tkhBAppbQUlf6F6Xl9LHu1g==}
    engines: {node: '>= 0.4'}

  merge2@1.4.1:
    resolution: {integrity: sha512-8q7VEgMJW4J8tcfVPy8g09NcQwZdbwFEqhe/WZkoIzjn/3TGDwtOCYtXGxA3O8tPzpczCCDgv+P2P5y00ZJOOg==}
    engines: {node: '>= 8'}

  micromatch@4.0.8:
    resolution: {integrity: sha512-PXwfBhYu0hBCPw8Dn0E+WDYb7af3dSLVWKi3HGv84IdF4TyFoC0ysxFd0Goxw7nSv4T/PzEJQxsYsEiFCKo2BA==}
    engines: {node: '>=8.6'}

  mime-db@1.52.0:
    resolution: {integrity: sha512-sPU4uV7dYlvtWJxwwxHD0PuihVNiE7TyAbQ5SWxDCB9mUYvOgroQOwYQQOKPJ8CIbE+1ETVlOoK1UC2nU3gYvg==}
    engines: {node: '>= 0.6'}

  mime-types@2.1.35:
    resolution: {integrity: sha512-ZDY+bPm5zTTF+YpCrAU9nK0UgICYPT0QtT1NZWFv4s++TNkcgVaT0g6+4R2uI4MjQjzysHB1zxuWL50hzaeXiw==}
    engines: {node: '>= 0.6'}

  minimatch@3.1.2:
    resolution: {integrity: sha512-J7p63hRiAjw1NDEww1W7i37+ByIrOWO5XQQAzZ3VOcL0PNybwpfmV/N05zFAzwQ9USyEcX6t3UO+K5aqBQOIHw==}

  minimatch@9.0.5:
    resolution: {integrity: sha512-G6T0ZX48xgozx7587koeX9Ys2NYy6Gmv//P89sEte9V9whIapMNF4idKxnW2QtCcLiTWlb/wfCabAtAFWhhBow==}
    engines: {node: '>=16 || 14 >=14.17'}

  minipass@7.1.2:
    resolution: {integrity: sha512-qOOzS1cBTWYF4BH8fVePDBOO9iptMnGUEZwNc/cMWnTV2nVLZ7VoNWEPHkYczZA0pdoA7dl6e7FL659nX9S2aw==}
    engines: {node: '>=16 || 14 >=14.17'}

  minizlib@3.0.2:
    resolution: {integrity: sha512-oG62iEk+CYt5Xj2YqI5Xi9xWUeZhDI8jjQmC5oThVH5JGCTgIjr7ciJDzC7MBzYd//WvR1OTmP5Q38Q8ShQtVA==}
    engines: {node: '>= 18'}

  mkdirp@1.0.4:
    resolution: {integrity: sha512-vVqVZQyf3WLx2Shd0qJ9xuvqgAyKPLAiqITEtqW0oIUjzo3PePDd6fW9iFz30ef7Ysp/oiWqbhszeGWW2T6Gzw==}
    engines: {node: '>=10'}
    hasBin: true

  mkdirp@3.0.1:
    resolution: {integrity: sha512-+NsyUUAZDmo6YVHzL/stxSu3t9YS1iljliy3BSDrXJ/dkn1KYdmtZODGGjLcc9XLgVVpH4KshHB8XmZgMhaBXg==}
    engines: {node: '>=10'}
    hasBin: true

  mri@1.2.0:
    resolution: {integrity: sha512-tzzskb3bG8LvYGFF/mDTpq3jpI6Q9wc3LEmBaghu+DdCssd1FakN7Bc0hVNmEyGq1bq3RgfkCb3cmQLpNPOroA==}
    engines: {node: '>=4'}

  ms@2.1.3:
    resolution: {integrity: sha512-6FlzubTLZG3J2a/NVCAleEhjzq5oxgHyaCU9yYXvcLsvoVaHJq/s5xXI6/XXP6tz7R9xAOtHnSO/tXtF3WRTlA==}

  mz@2.7.0:
    resolution: {integrity: sha512-z81GNO7nnYMEhrGh9LeymoE4+Yr0Wn5McHIZMK5cfQCl+NDX08sCZgUc9/6MHni9IWuFLm1Z3HTCXu2z9fN62Q==}

  nanoid@3.3.11:
    resolution: {integrity: sha512-N8SpfPUnUp1bK+PMYW8qSWdl9U+wwNWI4QKxOYDy9JAro3WMX7p2OeVRF9v+347pnakNevPmiHhNmZ2HbFA76w==}
    engines: {node: ^10 || ^12 || ^13.7 || ^14 || >=15.0.1}
    hasBin: true

  natural-compare@1.4.0:
    resolution: {integrity: sha512-OWND8ei3VtNC9h7V60qff3SVobHr996CTwgxubgyQYEpg290h9J0buyECNNJexkFm5sOajh5G116RYA1c8ZMSw==}

  next@15.3.3:
    resolution: {integrity: sha512-JqNj29hHNmCLtNvd090SyRbXJiivQ+58XjCcrC50Crb5g5u2zi7Y2YivbsEfzk6AtVI80akdOQbaMZwWB1Hthw==}
    engines: {node: ^18.18.0 || ^19.8.0 || >= 20.0.0}
    hasBin: true
    peerDependencies:
      '@opentelemetry/api': ^1.1.0
      '@playwright/test': ^1.41.2
      babel-plugin-react-compiler: '*'
      react: ^18.2.0 || 19.0.0-rc-de68d2f4-20241204 || ^19.0.0
      react-dom: ^18.2.0 || 19.0.0-rc-de68d2f4-20241204 || ^19.0.0
      sass: ^1.3.0
    peerDependenciesMeta:
      '@opentelemetry/api':
        optional: true
      '@playwright/test':
        optional: true
      babel-plugin-react-compiler:
        optional: true
      sass:
        optional: true

  node-domexception@1.0.0:
    resolution: {integrity: sha512-/jKZoMpw0F8GRwl4/eLROPA3cfcXtLApP0QzLmUT/HuPCZWyB7IY9ZrMeKw2O/nFIqPQB3PVM9aYm0F312AXDQ==}
    engines: {node: '>=10.5.0'}
    deprecated: Use your platform's native DOMException instead

  node-fetch@2.6.9:
    resolution: {integrity: sha512-DJm/CJkZkRjKKj4Zi4BsKVZh3ValV5IR5s7LVZnW+6YMh0W1BfNA8XSs6DLMGYlId5F3KnA70uu2qepcR08Qqg==}
    engines: {node: 4.x || >=6.0.0}
    peerDependencies:
      encoding: ^0.1.0
    peerDependenciesMeta:
      encoding:
        optional: true

  node-fetch@3.3.2:
    resolution: {integrity: sha512-dRB78srN/l6gqWulah9SrxeYnxeddIG30+GOqK/9OlLVyLg3HPnr6SqOWTWOXKRwC2eGYCkZ59NNuSgvSrpgOA==}
    engines: {node: ^12.20.0 || ^14.13.1 || >=16.0.0}

  node-gyp-build@4.8.4:
    resolution: {integrity: sha512-LA4ZjwlnUblHVgq0oBF3Jl/6h/Nvs5fzBLwdEF4nuxnFdsfajde4WfxtJr3CaiH+F6ewcIB/q4jQ4UzPyid+CQ==}
    hasBin: true

  node-releases@2.0.19:
    resolution: {integrity: sha512-xxOWJsBKtzAq7DY0J+DTzuz58K8e7sJbdgwkbMWQe8UYB6ekmsQ45q0M/tJDsGaZmbC+l7n57UV8Hl5tHxO9uw==}

  nopt@8.1.0:
    resolution: {integrity: sha512-ieGu42u/Qsa4TFktmaKEwM6MQH0pOWnaB3htzh0JRtx84+Mebc0cbZYN5bC+6WTZ4+77xrL9Pn5m7CV6VIkV7A==}
    engines: {node: ^18.17.0 || >=20.5.0}
    hasBin: true

  normalize-path@3.0.0:
    resolution: {integrity: sha512-6eZs5Ls3WtCisHWp9S2GUy8dqkpGi4BVSz3GaqiE6ezub0512ESztXUwUB6C6IKbQkY2Pnb/mD4WYojCRwcwLA==}
    engines: {node: '>=0.10.0'}

  normalize-range@0.1.2:
    resolution: {integrity: sha512-bdok/XvKII3nUpklnV6P2hxtMNrCboOjAcyBuQnWEhO665FwrSNRxU+AqpsyvO6LgGYPspN+lu5CLtw4jPRKNA==}
    engines: {node: '>=0.10.0'}

  object-assign@4.1.1:
    resolution: {integrity: sha512-rJgTQnkUnH1sFw8yT6VSU3zD3sWmu6sZhIseY8VX+GRu3P6F7Fu+JNDoXfklElbLJSnc3FUQHVe4cU5hj+BcUg==}
    engines: {node: '>=0.10.0'}

  object-hash@3.0.0:
    resolution: {integrity: sha512-RSn9F68PjH9HqtltsSnqYC1XXoWe9Bju5+213R98cNGttag9q9yAOTzdbsqvIa7aNm5WffBZFpWYr2aWrklWAw==}
    engines: {node: '>= 6'}

  once@1.4.0:
    resolution: {integrity: sha512-lNaJgI+2Q5URQBkccEKHTQOPaXdUxnZZElQTZY0MFUAuaEqe1E+Nyvgdz/aIyNi6Z9MzO5dv1H8n58/GELp3+w==}

  openai@5.0.1:
    resolution: {integrity: sha512-Do6vxhbDv7cXhji/4ct1lrpZYMAOmjYbhyA9LJTuG7OfpbWMpuS+EIXkRT7R+XxpRB1OZhU/op4FU3p3uxU6gw==}
    hasBin: true
    peerDependencies:
      ws: ^8.18.0
      zod: ^3.23.8
    peerDependenciesMeta:
      ws:
        optional: true
      zod:
        optional: true

  optionator@0.9.4:
    resolution: {integrity: sha512-6IpQ7mKUxRcZNLIObR0hz7lxsapSSIYNZJwXPGeF0mTVqGKFIXj1DQcMoT22S3ROcLyY/rz0PWaWZ9ayWmad9g==}
    engines: {node: '>= 0.8.0'}

  p-limit@3.1.0:
    resolution: {integrity: sha512-TYOanM3wGwNGsZN2cVTYPArw454xnXj5qmWF1bEoAc4+cU/ol7GVh7odevjp1FNHduHc3KZMcFduxU5Xc6uJRQ==}
    engines: {node: '>=10'}

  p-locate@5.0.0:
    resolution: {integrity: sha512-LaNjtRWUBY++zB5nE/NwcaoMylSPk+S+ZHNB1TzdbMJMny6dynpAGt7X/tl/QYq3TIeE6nxHppbo2LGymrG5Pw==}
    engines: {node: '>=10'}

  package-json-from-dist@1.0.1:
    resolution: {integrity: sha512-UEZIS3/by4OC8vL3P2dTXRETpebLI2NiI5vIrjaD/5UtrkFX/tNbwjTSRAGC/+7CAo2pIcBaRgWmcBBHcsaCIw==}

  parent-module@1.0.1:
    resolution: {integrity: sha512-GQ2EWRpQV8/o+Aw8YqtfZZPfNRWZYkbidE9k5rpl/hC3vtHHBfGm2Ifi6qWV+coDGkrUKZAxE3Lot5kcsRlh+g==}
    engines: {node: '>=6'}

  parse-ms@2.1.0:
    resolution: {integrity: sha512-kHt7kzLoS9VBZfUsiKjv43mr91ea+U05EyKkEtqp7vNbHxmaVuEqN7XxeEVnGrMtYOAxGrDElSi96K7EgO1zCA==}
    engines: {node: '>=6'}

  path-browserify@1.0.1:
    resolution: {integrity: sha512-b7uo2UCUOYZcnF/3ID0lulOJi/bafxa1xPe7ZPsammBSpjSWQkjNxlt635YGS2MiR9GjvuXCtz2emr3jbsz98g==}

  path-exists@4.0.0:
    resolution: {integrity: sha512-ak9Qy5Q7jYb2Wwcey5Fpvg2KoAc/ZIhLSLOSBmRmygPsGwkVVt0fZa0qrtMz+m6tJTAHfZQ8FnmB4MG4LWy7/w==}
    engines: {node: '>=8'}

  path-key@3.1.1:
    resolution: {integrity: sha512-ojmeN0qd+y0jszEtoY48r0Peq5dwMEkIlCOu6Q5f41lfkswXuKtYrhgoTpLnyIcHm24Uhqx+5Tqm2InSwLhE6Q==}
    engines: {node: '>=8'}

  path-parse@1.0.7:
    resolution: {integrity: sha512-LDJzPVEEEPR+y48z93A0Ed0yXb8pAByGWo/k5YYdYgpY2/2EsOsksJrq7lOHxryrVOn1ejG6oAp8ahvOIQD8sw==}

  path-scurry@1.11.1:
    resolution: {integrity: sha512-Xa4Nw17FS9ApQFJ9umLiJS4orGjm7ZzwUrwamcGQuHSzDyth9boKDaycYdDcZDuqYATXw4HFXgaqWTctW/v1HA==}
    engines: {node: '>=16 || 14 >=14.18'}

  path-to-regexp@6.1.0:
    resolution: {integrity: sha512-h9DqehX3zZZDCEm+xbfU0ZmwCGFCAAraPJWMXJ4+v32NjZJilVg3k1TcKsRgIb8IQ/izZSaydDc1OhJCZvs2Dw==}

  path-to-regexp@6.3.0:
    resolution: {integrity: sha512-Yhpw4T9C6hPpgPeA28us07OJeqZ5EzQTkbfwuhsUg0c237RomFoETJgmp2sa3F/41gfLE6G5cqcYwznmeEeOlQ==}

  picocolors@1.0.0:
    resolution: {integrity: sha512-1fygroTLlHu66zi26VoTDv8yRgm0Fccecssto+MhsZ0D/DGW2sm8E8AjW7NU5VVTRt5GxbeZ5qBuJr+HyLYkjQ==}

  picocolors@1.1.1:
    resolution: {integrity: sha512-xceH2snhtb5M9liqDsmEw56le376mTZkEX/jEb/RxNFyegNul7eNslCXP9FDj/Lcu0X8KEyMceP2ntpaHrDEVA==}

  picomatch@2.3.1:
    resolution: {integrity: sha512-JU3teHTNjmE2VCGFzuY8EXzCDVwEqB2a8fsIvwaStHhAWJEeVd1o1QD80CU6+ZdEXXSLbSsuLwJjkCBWqRQUVA==}
    engines: {node: '>=8.6'}

  picomatch@4.0.2:
    resolution: {integrity: sha512-M7BAV6Rlcy5u+m6oPhAPFgJTzAioX/6B0DxyvDlo9l8+T3nLKbrczg2WLUyzd45L8RqfUMyGPzekbMvX2Ldkwg==}
    engines: {node: '>=12'}

  pify@2.3.0:
    resolution: {integrity: sha512-udgsAY+fTnvv7kI7aaxbqwWNb0AHiB0qBO89PZKPkoTmGOgdbrHDKD+0B2X4uTfJ/FT1R09r9gTsjUjNJotuog==}
    engines: {node: '>=0.10.0'}

  pirates@4.0.7:
    resolution: {integrity: sha512-TfySrs/5nm8fQJDcBDuUng3VOUKsd7S+zqvbOTiGXHfxX4wK31ard+hoNuvkicM/2YFzlpDgABOevKSsB4G/FA==}
    engines: {node: '>= 6'}

  pnpm@10.11.0:
    resolution: {integrity: sha512-ZUBYP0HMX2KOs9l3Ps7oAvT575kjzEW2mJD7R5kdSwkpZGlOw6T3OKQgyRijMwYsi5JdMS9C5PDCY+tgNVH5dw==}
    engines: {node: '>=18.12'}
    hasBin: true

  postcss-import@15.1.0:
    resolution: {integrity: sha512-hpr+J05B2FVYUAXHeK1YyI267J/dDDhMU6B6civm8hSY1jYJnBXxzKDKDswzJmtLHryrjhnDjqqp/49t8FALew==}
    engines: {node: '>=14.0.0'}
    peerDependencies:
      postcss: ^8.0.0

  postcss-js@4.0.1:
    resolution: {integrity: sha512-dDLF8pEO191hJMtlHFPRa8xsizHaM82MLfNkUHdUtVEV3tgTp5oj+8qbEqYM57SLfc74KSbw//4SeJma2LRVIw==}
    engines: {node: ^12 || ^14 || >= 16}
    peerDependencies:
      postcss: ^8.4.21

  postcss-load-config@4.0.2:
    resolution: {integrity: sha512-bSVhyJGL00wMVoPUzAVAnbEoWyqRxkjv64tUl427SKnPrENtq6hJwUojroMz2VB+Q1edmi4IfrAPpami5VVgMQ==}
    engines: {node: '>= 14'}
    peerDependencies:
      postcss: '>=8.0.9'
      ts-node: '>=9.0.0'
    peerDependenciesMeta:
      postcss:
        optional: true
      ts-node:
        optional: true

  postcss-nested@6.2.0:
    resolution: {integrity: sha512-HQbt28KulC5AJzG+cZtj9kvKB93CFCdLvog1WFLf1D+xmMvPGlBstkpTEZfK5+AN9hfJocyBFCNiqyS48bpgzQ==}
    engines: {node: '>=12.0'}
    peerDependencies:
      postcss: ^8.2.14

  postcss-selector-parser@6.1.2:
    resolution: {integrity: sha512-Q8qQfPiZ+THO/3ZrOrO0cJJKfpYCagtMUkXbnEfmgUjwXg6z/WBeOyS9APBBPCTSiDV+s4SwQGu8yFsiMRIudg==}
    engines: {node: '>=4'}

  postcss-value-parser@4.2.0:
    resolution: {integrity: sha512-1NNCs6uurfkVbeXG4S8JFT9t19m45ICnif8zWLd5oPSZ50QnwMfK+H3jv408d4jw/7Bttv5axS5IiHoLaVNHeQ==}

  postcss@8.4.31:
    resolution: {integrity: sha512-PS08Iboia9mts/2ygV3eLpY5ghnUcfLV/EXTOW1E2qYxJKGGBUtNjN76FYHnMs36RmARn41bC0AZmn+rR0OVpQ==}
    engines: {node: ^10 || ^12 || >=14}

  postcss@8.5.4:
    resolution: {integrity: sha512-QSa9EBe+uwlGTFmHsPKokv3B/oEMQZxfqW0QqNCyhpa6mB1afzulwn8hihglqAb2pOw+BJgNlmXQ8la2VeHB7w==}
    engines: {node: ^10 || ^12 || >=14}

  prelude-ls@1.2.1:
    resolution: {integrity: sha512-vkcDPrRZo1QZLbn5RLGPpg/WmIQ65qoWWhcGKf/b5eplkkarX0m9z8ppCat4mlOqUsWpyNuYgO3VRyrYHSzX5g==}
    engines: {node: '>= 0.8.0'}

  pretty-ms@7.0.1:
    resolution: {integrity: sha512-973driJZvxiGOQ5ONsFhOF/DtzPMOMtgC11kCpUrPGMTgqp2q/1gwzCquocrN33is0VZ5GFHXZYMM9l6h67v2Q==}
    engines: {node: '>=10'}

  proto3-json-serializer@3.0.0:
    resolution: {integrity: sha512-mHPIc7zaJc26HMpgX5J7vXjliYv4Rnn5ICUyINudz76iY4zFMQHTaQXrTFn0EoHnRsLD6BE+OuHhQHFUU93I9A==}
    engines: {node: '>=18'}

  protobufjs@7.5.3:
    resolution: {integrity: sha512-sildjKwVqOI2kmFDiXQ6aEB0fjYTafpEvIBs8tOR8qI4spuL9OPROLVu2qZqi/xgCfsHIwVqlaF8JBjWFHnKbw==}
    engines: {node: '>=12.0.0'}

  proxy-from-env@1.1.0:
    resolution: {integrity: sha512-D+zkORCbA9f1tdWRK0RaCR3GPv50cMxcrz4X8k5LTSUD1Dkw47mKJEZQNunItRTkWwgtaUSo1RVFRIG9ZXiFYg==}

  punycode@2.3.1:
    resolution: {integrity: sha512-vYt7UD1U9Wg6138shLtLOvdAu+8DsC/ilFtEVHcH+wydcSpNE20AfSOduf6MkRFahL5FY7X1oU7nKVZFtfq8Fg==}
    engines: {node: '>=6'}

  queue-microtask@1.2.3:
    resolution: {integrity: sha512-NuaNSa6flKT5JaSYQzJok04JzTL1CA6aGhv5rfLW3PgqA+M2ChpZQnAC8h8i4ZFkBS8X5RqkDBHA7r4hej3K9A==}

  react-dom@19.1.0:
    resolution: {integrity: sha512-Xs1hdnE+DyKgeHJeJznQmYMIBG3TKIHJJT95Q58nHLSrElKlGQqDTR2HQ9fx5CN/Gk6Vh/kupBTDLU11/nDk/g==}
    peerDependencies:
      react: ^19.1.0

  react-refresh@0.17.0:
    resolution: {integrity: sha512-z6F7K9bV85EfseRCp2bzrpyQ0Gkw1uLoCel9XBVWPg/TjRj94SkJzUTGfOa4bs7iJvBWtQG0Wq7wnI0syw3EBQ==}
    engines: {node: '>=0.10.0'}

  react-router-dom@7.6.1:
    resolution: {integrity: sha512-vxU7ei//UfPYQ3iZvHuO1D/5fX3/JOqhNTbRR+WjSBWxf9bIvpWK+ftjmdfJHzPOuMQKe2fiEdG+dZX6E8uUpA==}
    engines: {node: '>=20.0.0'}
    peerDependencies:
      react: '>=18'
      react-dom: '>=18'

  react-router@7.6.1:
    resolution: {integrity: sha512-hPJXXxHJZEsPFNVbtATH7+MMX43UDeOauz+EAU4cgqTn7ojdI9qQORqS8Z0qmDlL1TclO/6jLRYUEtbWidtdHQ==}
    engines: {node: '>=20.0.0'}
    peerDependencies:
      react: '>=18'
      react-dom: '>=18'
    peerDependenciesMeta:
      react-dom:
        optional: true

  react@19.1.0:
    resolution: {integrity: sha512-FS+XFBNvn3GTAWq26joslQgWNoFu08F4kl0J4CgdNKADkdSGXQyTCnKteIAJy96Br6YbpEU1LSzV5dYtjMkMDg==}
    engines: {node: '>=0.10.0'}

  read-cache@1.0.0:
    resolution: {integrity: sha512-Owdv/Ft7IjOgm/i0xvNDZ1LrRANRfew4b2prF3OWMQLxLfu3bS8FVhCsrSCMK4lR56Y9ya+AThoTpDCTxCmpRA==}

  readable-stream@3.6.2:
    resolution: {integrity: sha512-9u/sniCrY3D5WdsERHzHE4G2YCXqoG5FTHUiCC4SIbr6XcLZBY05ya9EKjYek9O5xOAwjGq+1JdGBAS7Q9ScoA==}
    engines: {node: '>= 6'}

  readdirp@3.6.0:
    resolution: {integrity: sha512-hOS089on8RduqdbhvQ5Z37A0ESjsqz6qnRcffsMU3495FuTdqSm+7bhJ29JvIOsBDEEnan5DPu9t3To9VRlMzA==}
    engines: {node: '>=8.10.0'}

  require-directory@2.1.1:
    resolution: {integrity: sha512-fGxEI7+wsG9xrvdjsrlmL22OMTTiHRwAMroiEeMgq8gzoLC/PQr7RsRDSTLUg/bZAZtF+TVIkHc6/4RIKrui+Q==}
    engines: {node: '>=0.10.0'}

  require-from-string@2.0.2:
    resolution: {integrity: sha512-Xf0nWe6RseziFMu+Ap9biiUbmplq6S9/p+7w7YXP/JBHhrUDDUhwa+vANyubuqfZWTveU//DYVGsDG7RKL/vEw==}
    engines: {node: '>=0.10.0'}

  resolve-from@4.0.0:
    resolution: {integrity: sha512-pb/MYmXstAkysRFx8piNI1tGFNQIFA3vkE3Gq4EuA1dF6gHp/+vgZqsCGJapvy8N3Q+4o7FwvquPJcnZ7RYy4g==}
    engines: {node: '>=4'}

  resolve-from@5.0.0:
    resolution: {integrity: sha512-qYg9KP24dD5qka9J47d0aVky0N+b4fTU89LN9iDnjB5waksiC49rvMB0PrUJQGoTmH50XPiqOvAjDfaijGxYZw==}
    engines: {node: '>=8'}

  resolve-pkg-maps@1.0.0:
    resolution: {integrity: sha512-seS2Tj26TBVOC2NIc2rOe2y2ZO7efxITtLZcGSOnHHNOQ7CkiUBfw0Iw2ck6xkIhPwLhKNLS8BO+hEpngQlqzw==}

  resolve@1.22.10:
    resolution: {integrity: sha512-NPRy+/ncIMeDlTAsuqwKIiferiawhefFJtkNSW0qZJEqMEb+qBt/77B/jGeeek+F0uOeN05CDa6HXbbIgtVX4w==}
    engines: {node: '>= 0.4'}
    hasBin: true

  retry-request@8.0.0:
    resolution: {integrity: sha512-dJkZNmyV9C8WKUmbdj1xcvVlXBSvsUQCkg89TCK8rD72RdSn9A2jlXlS2VuYSTHoPJjJEfUHhjNYrlvuksF9cg==}
    engines: {node: '>=18'}

  reusify@1.1.0:
    resolution: {integrity: sha512-g6QUff04oZpHs0eG5p83rFLhHeV00ug/Yf9nZM6fLeUrPguBTkTQOdpAWWspMh55TZfVQDPaN3NQJfbVRAxdIw==}
    engines: {iojs: '>=1.0.0', node: '>=0.10.0'}

  rollup@4.41.1:
    resolution: {integrity: sha512-cPmwD3FnFv8rKMBc1MxWCwVQFxwf1JEmSX3iQXrRVVG15zerAIXRjMFVWnd5Q5QvgKF7Aj+5ykXFhUl+QGnyOw==}
    engines: {node: '>=18.0.0', npm: '>=8.0.0'}
    hasBin: true

  run-parallel@1.2.0:
    resolution: {integrity: sha512-5l4VyZR86LZ/lDxZTR6jqL8AFE2S0IFLMP26AbjsLVADxHdhB/c0GUsH+y39UfCi3dzz8OlQuPmnaJOMoDHQBA==}

  safe-buffer@5.2.1:
    resolution: {integrity: sha512-rp3So07KcdmmKbGvgaNxQSJr7bGVSVk5S9Eq1F+ppbRo70+YeaDxkw5Dd8NPN+GD6bjnYm2VuPuCXmpuYvmCXQ==}

  scheduler@0.26.0:
    resolution: {integrity: sha512-NlHwttCI/l5gCPR3D1nNXtWABUmBwvZpEQiD4IXSbIDq8BzLIK/7Ir5gTFSGZDUu37K5cMNp0hFtzO38sC7gWA==}

  semver@6.3.1:
    resolution: {integrity: sha512-BR7VvDCVHO+q2xBEWskxS6DJE1qRnb7DxzUrogb71CWoSficBxYsiAGd+Kl0mmq/MprG9yArRkyrQxTO6XjMzA==}
    hasBin: true

  semver@7.7.2:
    resolution: {integrity: sha512-RF0Fw+rO5AMf9MAyaRXI4AV0Ulj5lMHqVxxdSgiVbixSCXoEmmX/jk0CuJw4+3SqroYO9VoUh+HcuJivvtJemA==}
    engines: {node: '>=10'}
    hasBin: true

<<<<<<< HEAD
  sharp@0.34.2:
    resolution: {integrity: sha512-lszvBmB9QURERtyKT2bNmsgxXK0ShJrL/fvqlonCo7e6xBF8nT8xU6pW+PMIbLsz0RxQk3rgH9kd8UmvOzlMJg==}
    engines: {node: ^18.17.0 || ^20.3.0 || >=21.0.0}
=======
  set-cookie-parser@2.7.1:
    resolution: {integrity: sha512-IOc8uWeOZgnb3ptbCURJWNjWUPcO3ZnTTdzsurqERrP6nPyv+paC55vJM0LpOlT2ne+Ix+9+CRG1MNLlyZ4GjQ==}
>>>>>>> 9f14ac3f

  shebang-command@2.0.0:
    resolution: {integrity: sha512-kHxr2zZpYtdmrN1qDjrrX/Z1rR1kG8Dx+gkpK1G4eXmvXswmcE1hTWBWYUzlraYw1/yZp6YuDY77YtvbN0dmDA==}
    engines: {node: '>=8'}

  shebang-regex@3.0.0:
    resolution: {integrity: sha512-7++dFhtcx3353uBaq8DDR4NuxBetBzC7ZQOhmTQInHEd6bSrXdiEyzCvG07Z44UYdLShWUyXt5M/yhz8ekcb1A==}
    engines: {node: '>=8'}

  signal-exit@4.0.2:
    resolution: {integrity: sha512-MY2/qGx4enyjprQnFaZsHib3Yadh3IXyV2C321GY0pjGfVBu4un0uDJkwgdxqO+Rdx8JMT8IfJIRwbYVz3Ob3Q==}
    engines: {node: '>=14'}

  signal-exit@4.1.0:
    resolution: {integrity: sha512-bzyZ1e88w9O1iNJbKnOlvYTrWPDl46O1bG0D3XInv+9tkPrxrN8jUUTiFlDkkmKWgn1M6CfIA13SuGqOa9Korw==}
    engines: {node: '>=14'}

  simple-swizzle@0.2.2:
    resolution: {integrity: sha512-JA//kQgZtbuY83m+xT+tXJkmJncGMTFT+C+g2h2R9uxkYIrE2yy9sgmcLhCnw57/WSD+Eh3J97FPEDFnbXnDUg==}

  source-map-js@1.2.1:
    resolution: {integrity: sha512-UXWMKhLOwVKb728IUtQPXxfYU+usdybtUrK/8uGE8CQMvrhOpwvzDBwj0QhSL7MQc7vIsISBG8VQ8+IDQxpfQA==}
    engines: {node: '>=0.10.0'}

  stream-events@1.0.5:
    resolution: {integrity: sha512-E1GUzBSgvct8Jsb3v2X15pjzN1tYebtbLaMg+eBOUOAxgbLoSbT2NS91ckc5lJD1KfLjId+jXJRgo0qnV5Nerg==}

  stream-shift@1.0.3:
    resolution: {integrity: sha512-76ORR0DO1o1hlKwTbi/DM3EXWGf3ZJYO8cXX5RJwnul2DEg2oyoZyjLNoQM8WsvZiFKCRfC1O0J7iCvie3RZmQ==}

  streamsearch@1.1.0:
    resolution: {integrity: sha512-Mcc5wHehp9aXz1ax6bZUyY5afg9u2rv5cqQI3mRrYkGC8rW2hM02jWuwjtL++LS5qinSyhj2QfLyNsuc+VsExg==}
    engines: {node: '>=10.0.0'}

  string-width@4.2.3:
    resolution: {integrity: sha512-wKyQRQpjJ0sIp62ErSZdGsjMJWsap5oRNihHhu6G7JVO/9jIB6UyevL+tXuOqrng8j/cxKTWyWUwvSTriiZz/g==}
    engines: {node: '>=8'}

  string-width@5.1.2:
    resolution: {integrity: sha512-HnLOCR3vjcY8beoNLtcjZ5/nxn2afmME6lhrDrebokqMap+XbeW8n9TXpPDOqdGK5qcI3oT0GKTW6wC7EMiVqA==}
    engines: {node: '>=12'}

  string_decoder@1.3.0:
    resolution: {integrity: sha512-hkRX8U1WjJFd8LsDJ2yQ/wWWxaopEsABU1XfkM8A+j0+85JAGppt16cr1Whg6KIbb4okU6Mql6BOj+uup/wKeA==}

  strip-ansi@6.0.1:
    resolution: {integrity: sha512-Y38VPSHcqkFrCpFnQ9vuSXmquuv5oXOKpGeT6aGrr3o3Gc9AlVa6JBfUSOCnbxGGZF+/0ooI7KrPuUSztUdU5A==}
    engines: {node: '>=8'}

  strip-ansi@7.1.0:
    resolution: {integrity: sha512-iq6eVVI64nQQTRYq2KtEg2d2uU7LElhTJwsH4YzIHZshxlgZms/wIc4VoDQTlG/IvVIrBKG06CrZnp0qv7hkcQ==}
    engines: {node: '>=12'}

  strip-json-comments@3.1.1:
    resolution: {integrity: sha512-6fPc+R4ihwqP6N/aIv2f1gMH8lOVtWQHoqC4yK6oSDVVocumAsfCqjkXnqiYMhmMwS/mEHLp7Vehlt3ql6lEig==}
    engines: {node: '>=8'}

  stubs@3.0.0:
    resolution: {integrity: sha512-PdHt7hHUJKxvTCgbKX9C1V/ftOcjJQgz8BZwNfV5c4B6dcGqlpelTbJ999jBGZ2jYiPAwcX5dP6oBwVlBlUbxw==}

  styled-jsx@5.1.6:
    resolution: {integrity: sha512-qSVyDTeMotdvQYoHWLNGwRFJHC+i+ZvdBRYosOFgC+Wg1vx4frN2/RG/NA7SYqqvKNLf39P2LSRA2pu6n0XYZA==}
    engines: {node: '>= 12.0.0'}
    peerDependencies:
      '@babel/core': '*'
      babel-plugin-macros: '*'
      react: '>= 16.8.0 || 17.x.x || ^18.0.0-0 || ^19.0.0-0'
    peerDependenciesMeta:
      '@babel/core':
        optional: true
      babel-plugin-macros:
        optional: true

  sucrase@3.35.0:
    resolution: {integrity: sha512-8EbVDiu9iN/nESwxeSxDKe0dunta1GOlHufmSSXxMD2z2/tMZpDMpvXQGsc+ajGo8y2uYUmixaSRUc/QPoQ0GA==}
    engines: {node: '>=16 || 14 >=14.17'}
    hasBin: true

  supports-color@7.2.0:
    resolution: {integrity: sha512-qpCAvRl9stuOHveKsn7HncJRvv501qIacKzQlO/+Lwxc9+0q2wLyv4Dfvt80/DPn2pqOBsJdDiogXGR9+OvwRw==}
    engines: {node: '>=8'}

  supports-preserve-symlinks-flag@1.0.0:
    resolution: {integrity: sha512-ot0WnXS9fgdkgIcePe6RHNk1WA8+muPa6cSjeR3V8K27q9BB1rTE3R1p7Hv0z1ZyAc8s6Vvv8DIyWf681MAt0w==}
    engines: {node: '>= 0.4'}

  tailwindcss@3.4.17:
    resolution: {integrity: sha512-w33E2aCvSDP0tW9RZuNXadXlkHXqFzSkQew/aIa2i/Sj8fThxwovwlXHSPXTbAHwEIhBFXAedUhP2tueAKP8Og==}
    engines: {node: '>=14.0.0'}
    hasBin: true

  tar@7.4.3:
    resolution: {integrity: sha512-5S7Va8hKfV7W5U6g3aYxXmlPoZVAwUMy9AOKyF2fVuZa2UD3qZjg578OrLRt8PcNN1PleVaL/5/yYATNL0ICUw==}
    engines: {node: '>=18'}

  teeny-request@10.1.0:
    resolution: {integrity: sha512-3ZnLvgWF29jikg1sAQ1g0o+lr5JX6sVgYvfUJazn7ZjJroDBUTWp44/+cFVX0bULjv4vci+rBD+oGVAkWqhUbw==}
    engines: {node: '>=18'}

  thenify-all@1.6.0:
    resolution: {integrity: sha512-RNxQH/qI8/t3thXJDwcstUO4zeqo64+Uy/+sNVRBx4Xn2OX+OZ9oP+iJnNFqplFra2ZUVeKCSa2oVWi3T4uVmA==}
    engines: {node: '>=0.8'}

  thenify@3.3.1:
    resolution: {integrity: sha512-RVZSIV5IG10Hk3enotrhvz0T9em6cyHBLkH/YAZuKqd8hRkKhSfCGIcP2KUY0EPxndzANBmNllzWPwak+bheSw==}

  time-span@4.0.0:
    resolution: {integrity: sha512-MyqZCTGLDZ77u4k+jqg4UlrzPTPZ49NDlaekU6uuFaJLzPIN1woaRXCbGeqOfxwc3Y37ZROGAJ614Rdv7Olt+g==}
    engines: {node: '>=10'}

  tinyglobby@0.2.14:
    resolution: {integrity: sha512-tX5e7OM1HnYr2+a2C/4V0htOcSQcoSTH9KgJnVvNm5zm/cyEWKJ7j7YutsH9CxMdtOkkLFy2AHrMci9IM8IPZQ==}
    engines: {node: '>=12.0.0'}

  to-regex-range@5.0.1:
    resolution: {integrity: sha512-65P7iz6X5yEr1cwcgvQxbbIw7Uk3gOy5dIdtZ4rDveLqhrdJP+Li/Hx6tyK0NEb+2GCyneCMJiGqrADCSNk8sQ==}
    engines: {node: '>=8.0'}

  tr46@0.0.3:
    resolution: {integrity: sha512-N3WMsuqV66lT30CrXNbEjx4GEwlow3v6rr4mCcv6prnfwhS01rkgyFdjPNBYd9br7LpXV1+Emh01fHnq2Gdgrw==}

  ts-api-utils@2.1.0:
    resolution: {integrity: sha512-CUgTZL1irw8u29bzrOD/nH85jqyc74D6SshFgujOIA7osm2Rz7dYH77agkx7H4FBNxDq7Cjf+IjaX/8zwFW+ZQ==}
    engines: {node: '>=18.12'}
    peerDependencies:
      typescript: '>=4.8.4'

  ts-interface-checker@0.1.13:
    resolution: {integrity: sha512-Y/arvbn+rrz3JCKl9C4kVNfTfSm2/mEp5FSz5EsZSANGPSlQrpRI5M4PKF+mJnE52jOO90PnPSc3Ur3bTQw0gA==}

  ts-morph@12.0.0:
    resolution: {integrity: sha512-VHC8XgU2fFW7yO1f/b3mxKDje1vmyzFXHWzOYmKEkCEwcLjDtbdLgBQviqj4ZwP4MJkQtRo6Ha2I29lq/B+VxA==}

  ts-node@10.9.1:
    resolution: {integrity: sha512-NtVysVPkxxrwFGUUxGYhfux8k78pQB3JqYBXlLRZgdGUqTO5wU/UyHop5p70iEbGhB7q5KmiZiU0Y3KlJrScEw==}
    hasBin: true
    peerDependencies:
      '@swc/core': '>=1.2.50'
      '@swc/wasm': '>=1.2.50'
      '@types/node': '*'
      typescript: '>=2.7'
    peerDependenciesMeta:
      '@swc/core':
        optional: true
      '@swc/wasm':
        optional: true

  ts-toolbelt@6.15.5:
    resolution: {integrity: sha512-FZIXf1ksVyLcfr7M317jbB67XFJhOO1YqdTcuGaq9q5jLUoTikukZ+98TPjKiP2jC5CgmYdWWYs0s2nLSU0/1A==}

  tslib@2.8.1:
    resolution: {integrity: sha512-oJFu94HQb+KVduSUQL7wnpmqnfmLsOA/nAh6b6EH0wCEoK0/mPeXU6c3wKDV83MkOuHPRHtSXKKU99IBazS/2w==}

  tsx@4.19.4:
    resolution: {integrity: sha512-gK5GVzDkJK1SI1zwHf32Mqxf2tSJkNx+eYcNly5+nHvWqXUJYUkWBQtKauoESz3ymezAI++ZwT855x5p5eop+Q==}
    engines: {node: '>=18.0.0'}
    hasBin: true

  type-check@0.4.0:
    resolution: {integrity: sha512-XleUoc9uwGXqjWwXaUTZAmzMcFZ5858QA2vvx1Ur5xIcixXIP+8LnFDgRplU30us6teqdlskFfu+ae4K79Ooew==}
    engines: {node: '>= 0.8.0'}

  typescript-eslint@8.33.0:
    resolution: {integrity: sha512-5YmNhF24ylCsvdNW2oJwMzTbaeO4bg90KeGtMjUw0AGtHksgEPLRTUil+coHwCfiu4QjVJFnjp94DmU6zV7DhQ==}
    engines: {node: ^18.18.0 || ^20.9.0 || >=21.1.0}
    peerDependencies:
      eslint: ^8.57.0 || ^9.0.0
      typescript: '>=4.8.4 <5.9.0'

  typescript@4.9.5:
    resolution: {integrity: sha512-1FXk9E2Hm+QzZQ7z+McJiHL4NW1F2EzMu9Nq9i3zAaGqibafqYwCVU6WyWAuyQRRzOlxou8xZSyXLEN8oKj24g==}
    engines: {node: '>=4.2.0'}
    hasBin: true

  typescript@5.8.3:
    resolution: {integrity: sha512-p1diW6TqL9L07nNxvRMM7hMMw4c5XOo/1ibL4aAIGmSAt9slTE1Xgw5KWuof2uTOvCg9BY7ZRi+GaF+7sfgPeQ==}
    engines: {node: '>=14.17'}
    hasBin: true

  uncrypto@0.1.3:
    resolution: {integrity: sha512-Ql87qFHB3s/De2ClA9e0gsnS6zXG27SkTiSJwjCc9MebbfapQfuPzumMIUMi38ezPZVNFcHI9sUIepeQfw8J8Q==}

  undici-types@6.21.0:
    resolution: {integrity: sha512-iwDZqg0QAGrg9Rav5H4n0M64c3mkR59cJ6wQp+7C4nI0gsmExaedaYLNO44eT4AtBBwjbTiGPMlt2Md0T9H9JQ==}

  undici@5.28.4:
    resolution: {integrity: sha512-72RFADWFqKmUb2hmmvNODKL3p9hcB6Gt2DOQMis1SEBaV6a4MH8soBvzg+95CYhCKPFedut2JY9bMfrDl9D23g==}
    engines: {node: '>=14.0'}

  update-browserslist-db@1.1.3:
    resolution: {integrity: sha512-UxhIZQ+QInVdunkDAaiazvvT/+fXL5Osr0JZlJulepYu6Jd7qJtDZjlur0emRlT71EN3ScPoE7gvsuIKKNavKw==}
    hasBin: true
    peerDependencies:
      browserslist: '>= 4.21.0'

  uri-js@4.4.1:
    resolution: {integrity: sha512-7rKUyy33Q1yc98pQ1DAmLtwX109F7TIfWlW1Ydo8Wl1ii1SeHieeh0HHfPeL2fMXK6z0s8ecKs9frCuLJvndBg==}

  util-deprecate@1.0.2:
    resolution: {integrity: sha512-EPD5q1uXyFxJpCrLnCc1nHnq3gOa6DZBocAIiI2TaSCA7VCJ1UJDMagCzIkXNsUYfD1daK//LTEQ8xiIbrHtcw==}

  v8-compile-cache-lib@3.0.1:
    resolution: {integrity: sha512-wa7YjyUGfNZngI/vtK0UHAN+lgDCxBPCylVXGp0zu59Fz5aiGtNXaq3DhIov063MorB+VfufLh3JlF2KdTK3xg==}

  vite@6.3.5:
    resolution: {integrity: sha512-cZn6NDFE7wdTpINgs++ZJ4N49W2vRp8LCKrn3Ob1kYNtOo21vfDoaV5GzBfLU4MovSAB8uNRm4jgzVQZ+mBzPQ==}
    engines: {node: ^18.0.0 || ^20.0.0 || >=22.0.0}
    hasBin: true
    peerDependencies:
      '@types/node': ^18.0.0 || ^20.0.0 || >=22.0.0
      jiti: '>=1.21.0'
      less: '*'
      lightningcss: ^1.21.0
      sass: '*'
      sass-embedded: '*'
      stylus: '*'
      sugarss: '*'
      terser: ^5.16.0
      tsx: ^4.8.1
      yaml: ^2.4.2
    peerDependenciesMeta:
      '@types/node':
        optional: true
      jiti:
        optional: true
      less:
        optional: true
      lightningcss:
        optional: true
      sass:
        optional: true
      sass-embedded:
        optional: true
      stylus:
        optional: true
      sugarss:
        optional: true
      terser:
        optional: true
      tsx:
        optional: true
      yaml:
        optional: true

  web-streams-polyfill@3.3.3:
    resolution: {integrity: sha512-d2JWLCivmZYTSIoge9MsgFCZrt571BikcWGYkjC1khllbTeDlGqZ2D8vD8E/lJa8WGWbb7Plm8/XJYV7IJHZZw==}
    engines: {node: '>= 8'}

  webidl-conversions@3.0.1:
    resolution: {integrity: sha512-2JAn3z8AR6rjK8Sm8orRC0h/bcl/DqL7tRPdGZ4I1CjdF+EaMLmYxBHyXuKL849eucPFhvBoxMsflfOb8kxaeQ==}

  whatwg-url@5.0.0:
    resolution: {integrity: sha512-saE57nupxk6v3HY35+jzBwYa0rKSy0XR8JSxZPwgLr7ys0IBzhGviA1/TUGJLmSVqs8pb9AnvICXEuOHLprYTw==}

  which@2.0.2:
    resolution: {integrity: sha512-BLI3Tl1TW3Pvl70l3yq3Y64i+awpwXqsGBYWkkqMtnbXgrMD+yj7rhW0kuEDxzJaYXGjEW5ogapKNMEKNMjibA==}
    engines: {node: '>= 8'}
    hasBin: true

  word-wrap@1.2.5:
    resolution: {integrity: sha512-BN22B5eaMMI9UMtjrGd5g5eCYPpCPDUy0FJXbYsaT5zYxjFOckS53SQDE3pWkVoWpHXVb3BrYcEN4Twa55B5cA==}
    engines: {node: '>=0.10.0'}

  wrap-ansi@7.0.0:
    resolution: {integrity: sha512-YVGIj2kamLSTxw6NsZjoBxfSwsn0ycdesmc4p+Q21c5zPuZ1pl+NfxVdxPtdHvmNVOQ6XSYG4AUtyt/Fi7D16Q==}
    engines: {node: '>=10'}

  wrap-ansi@8.1.0:
    resolution: {integrity: sha512-si7QWI6zUMq56bESFvagtmzMdGOtoxfR+Sez11Mobfc7tm+VkUckk9bW2UeffTGVUbOksxmSw0AA2gs8g71NCQ==}
    engines: {node: '>=12'}

  wrappy@1.0.2:
    resolution: {integrity: sha512-l4Sp/DRseor9wL6EvV2+TuQn63dMkPjZ/sp9XkghTEbV9KlPS1xUsZ3u7/IQO4wxtcFB4bgpQPRcR3QCvezPcQ==}

  y18n@5.0.8:
    resolution: {integrity: sha512-0pfFzegeDWJHJIAmTLRP2DwHjdF5s7jo9tuztdQxAhINCdvS+3nGINqPd00AphqJR/0LhANUS6/+7SCb98YOfA==}
    engines: {node: '>=10'}

  yallist@3.1.1:
    resolution: {integrity: sha512-a4UGQaWPH59mOXUYnAG2ewncQS4i4F43Tv3JoAM+s2VDAmS9NsK8GpDMLrCHPksFT7h3K6TOoUNn2pb7RoXx4g==}

  yallist@5.0.0:
    resolution: {integrity: sha512-YgvUTfwqyc7UXVMrB+SImsVYSmTS8X/tSrtdNZMImM+n7+QTriRXyXim0mBrTXNeqzVF0KWGgHPeiyViFFrNDw==}
    engines: {node: '>=18'}

  yaml@2.8.0:
    resolution: {integrity: sha512-4lLa/EcQCB0cJkyts+FpIRx5G/llPxfP6VQU5KByHEhLxY3IJCH0f0Hy1MHI8sClTvsIb8qwRJ6R/ZdlDJ/leQ==}
    engines: {node: '>= 14.6'}
    hasBin: true

  yargs-parser@21.1.1:
    resolution: {integrity: sha512-tVpsJW7DdjecAiFpbIB1e3qxIQsE6NoPc5/eTdrbbIC4h0LVsWhnoa3g+m2HclBIujHzsxZ4VJVA+GUuc2/LBw==}
    engines: {node: '>=12'}

  yargs@17.7.2:
    resolution: {integrity: sha512-7dSzzRQ++CKnNI/krKnYRV7JKKPUXMEh61soaHKg9mrWEhzFWhFnxPxGl+69cD1Ou63C13NUPCnmIcrvqCuM6w==}
    engines: {node: '>=12'}

  yn@3.1.1:
    resolution: {integrity: sha512-Ux4ygGWsu2c7isFWe8Yu1YluJmqVhxqK2cLXNQA5AcC3QfbGNpM7fu0Y8b/z16pXLnFxZYvWhd3fhBY9DLmC6Q==}
    engines: {node: '>=6'}

  yocto-queue@0.1.0:
    resolution: {integrity: sha512-rVksvsnNCdJ/ohGc6xgPwyN8eheCxsiLM8mxuE/t/mOVqJewPuO1miLpTHQiRgTKCLexL4MeAFVagts7HmNZ2Q==}
    engines: {node: '>=10'}

snapshots:

  '@alloc/quick-lru@5.2.0': {}

  '@ampproject/remapping@2.3.0':
    dependencies:
      '@jridgewell/gen-mapping': 0.3.8
      '@jridgewell/trace-mapping': 0.3.25

  '@babel/code-frame@7.27.1':
    dependencies:
      '@babel/helper-validator-identifier': 7.27.1
      js-tokens: 4.0.0
      picocolors: 1.1.1

  '@babel/compat-data@7.27.3': {}

  '@babel/core@7.27.4':
    dependencies:
      '@ampproject/remapping': 2.3.0
      '@babel/code-frame': 7.27.1
      '@babel/generator': 7.27.3
      '@babel/helper-compilation-targets': 7.27.2
      '@babel/helper-module-transforms': 7.27.3(@babel/core@7.27.4)
      '@babel/helpers': 7.27.4
      '@babel/parser': 7.27.4
      '@babel/template': 7.27.2
      '@babel/traverse': 7.27.4
      '@babel/types': 7.27.3
      convert-source-map: 2.0.0
      debug: 4.4.1
      gensync: 1.0.0-beta.2
      json5: 2.2.3
      semver: 6.3.1
    transitivePeerDependencies:
      - supports-color

  '@babel/generator@7.27.3':
    dependencies:
      '@babel/parser': 7.27.4
      '@babel/types': 7.27.3
      '@jridgewell/gen-mapping': 0.3.8
      '@jridgewell/trace-mapping': 0.3.25
      jsesc: 3.1.0

  '@babel/helper-compilation-targets@7.27.2':
    dependencies:
      '@babel/compat-data': 7.27.3
      '@babel/helper-validator-option': 7.27.1
      browserslist: 4.25.0
      lru-cache: 5.1.1
      semver: 6.3.1

  '@babel/helper-module-imports@7.27.1':
    dependencies:
      '@babel/traverse': 7.27.4
      '@babel/types': 7.27.3
    transitivePeerDependencies:
      - supports-color

  '@babel/helper-module-transforms@7.27.3(@babel/core@7.27.4)':
    dependencies:
      '@babel/core': 7.27.4
      '@babel/helper-module-imports': 7.27.1
      '@babel/helper-validator-identifier': 7.27.1
      '@babel/traverse': 7.27.4
    transitivePeerDependencies:
      - supports-color

  '@babel/helper-plugin-utils@7.27.1': {}

  '@babel/helper-string-parser@7.27.1': {}

  '@babel/helper-validator-identifier@7.27.1': {}

  '@babel/helper-validator-option@7.27.1': {}

  '@babel/helpers@7.27.4':
    dependencies:
      '@babel/template': 7.27.2
      '@babel/types': 7.27.3

  '@babel/parser@7.27.4':
    dependencies:
      '@babel/types': 7.27.3

  '@babel/plugin-transform-react-jsx-self@7.27.1(@babel/core@7.27.4)':
    dependencies:
      '@babel/core': 7.27.4
      '@babel/helper-plugin-utils': 7.27.1

  '@babel/plugin-transform-react-jsx-source@7.27.1(@babel/core@7.27.4)':
    dependencies:
      '@babel/core': 7.27.4
      '@babel/helper-plugin-utils': 7.27.1

  '@babel/template@7.27.2':
    dependencies:
      '@babel/code-frame': 7.27.1
      '@babel/parser': 7.27.4
      '@babel/types': 7.27.3

  '@babel/traverse@7.27.4':
    dependencies:
      '@babel/code-frame': 7.27.1
      '@babel/generator': 7.27.3
      '@babel/parser': 7.27.4
      '@babel/template': 7.27.2
      '@babel/types': 7.27.3
      debug: 4.4.1
      globals: 11.12.0
    transitivePeerDependencies:
      - supports-color

  '@babel/types@7.27.3':
    dependencies:
      '@babel/helper-string-parser': 7.27.1
      '@babel/helper-validator-identifier': 7.27.1

  '@cspotcode/source-map-support@0.8.1':
    dependencies:
      '@jridgewell/trace-mapping': 0.3.9

  '@edge-runtime/format@2.2.1': {}

  '@edge-runtime/node-utils@2.3.0': {}

  '@edge-runtime/ponyfill@2.4.2': {}

  '@edge-runtime/primitives@4.1.0': {}

  '@edge-runtime/vm@3.2.0':
    dependencies:
      '@edge-runtime/primitives': 4.1.0

  '@emnapi/runtime@1.4.3':
    dependencies:
      tslib: 2.8.1
    optional: true

  '@esbuild/aix-ppc64@0.25.5':
    optional: true

  '@esbuild/android-arm64@0.25.5':
    optional: true

  '@esbuild/android-arm@0.25.5':
    optional: true

  '@esbuild/android-x64@0.25.5':
    optional: true

  '@esbuild/darwin-arm64@0.25.5':
    optional: true

  '@esbuild/darwin-x64@0.25.5':
    optional: true

  '@esbuild/freebsd-arm64@0.25.5':
    optional: true

  '@esbuild/freebsd-x64@0.25.5':
    optional: true

  '@esbuild/linux-arm64@0.25.5':
    optional: true

  '@esbuild/linux-arm@0.25.5':
    optional: true

  '@esbuild/linux-ia32@0.25.5':
    optional: true

  '@esbuild/linux-loong64@0.25.5':
    optional: true

  '@esbuild/linux-mips64el@0.25.5':
    optional: true

  '@esbuild/linux-ppc64@0.25.5':
    optional: true

  '@esbuild/linux-riscv64@0.25.5':
    optional: true

  '@esbuild/linux-s390x@0.25.5':
    optional: true

  '@esbuild/linux-x64@0.25.5':
    optional: true

  '@esbuild/netbsd-arm64@0.25.5':
    optional: true

  '@esbuild/netbsd-x64@0.25.5':
    optional: true

  '@esbuild/openbsd-arm64@0.25.5':
    optional: true

  '@esbuild/openbsd-x64@0.25.5':
    optional: true

  '@esbuild/sunos-x64@0.25.5':
    optional: true

  '@esbuild/win32-arm64@0.25.5':
    optional: true

  '@esbuild/win32-ia32@0.25.5':
    optional: true

  '@esbuild/win32-x64@0.25.5':
    optional: true

  '@eslint-community/eslint-utils@4.7.0(eslint@9.27.0(jiti@1.21.7))':
    dependencies:
      eslint: 9.27.0(jiti@1.21.7)
      eslint-visitor-keys: 3.4.3

  '@eslint-community/regexpp@4.12.1': {}

  '@eslint/config-array@0.20.0':
    dependencies:
      '@eslint/object-schema': 2.1.6
      debug: 4.4.1
      minimatch: 3.1.2
    transitivePeerDependencies:
      - supports-color

  '@eslint/config-helpers@0.2.2': {}

  '@eslint/core@0.14.0':
    dependencies:
      '@types/json-schema': 7.0.15

  '@eslint/eslintrc@3.3.1':
    dependencies:
      ajv: 6.12.6
      debug: 4.4.1
      espree: 10.3.0
      globals: 14.0.0
      ignore: 5.3.2
      import-fresh: 3.3.1
      js-yaml: 4.1.0
      minimatch: 3.1.2
      strip-json-comments: 3.1.1
    transitivePeerDependencies:
      - supports-color

  '@eslint/js@9.27.0': {}

  '@eslint/object-schema@2.1.6': {}

  '@eslint/plugin-kit@0.3.1':
    dependencies:
      '@eslint/core': 0.14.0
      levn: 0.4.1

  '@fastify/busboy@2.1.1': {}

  '@google-cloud/promisify@5.0.0': {}

  '@google-cloud/vision@5.1.0':
    dependencies:
      '@google-cloud/promisify': 5.0.0
      google-gax: 5.0.1-rc.1
      is: 3.3.0
    transitivePeerDependencies:
      - supports-color

  '@grpc/grpc-js@1.13.4':
    dependencies:
      '@grpc/proto-loader': 0.7.15
      '@js-sdsl/ordered-map': 4.4.2

  '@grpc/proto-loader@0.7.15':
    dependencies:
      lodash.camelcase: 4.3.0
      long: 5.3.2
      protobufjs: 7.5.3
      yargs: 17.7.2

  '@humanfs/core@0.19.1': {}

  '@humanfs/node@0.16.6':
    dependencies:
      '@humanfs/core': 0.19.1
      '@humanwhocodes/retry': 0.3.1

  '@humanwhocodes/module-importer@1.0.1': {}

  '@humanwhocodes/retry@0.3.1': {}

  '@humanwhocodes/retry@0.4.3': {}

  '@img/sharp-darwin-arm64@0.34.2':
    optionalDependencies:
      '@img/sharp-libvips-darwin-arm64': 1.1.0
    optional: true

  '@img/sharp-darwin-x64@0.34.2':
    optionalDependencies:
      '@img/sharp-libvips-darwin-x64': 1.1.0
    optional: true

  '@img/sharp-libvips-darwin-arm64@1.1.0':
    optional: true

  '@img/sharp-libvips-darwin-x64@1.1.0':
    optional: true

  '@img/sharp-libvips-linux-arm64@1.1.0':
    optional: true

  '@img/sharp-libvips-linux-arm@1.1.0':
    optional: true

  '@img/sharp-libvips-linux-ppc64@1.1.0':
    optional: true

  '@img/sharp-libvips-linux-s390x@1.1.0':
    optional: true

  '@img/sharp-libvips-linux-x64@1.1.0':
    optional: true

  '@img/sharp-libvips-linuxmusl-arm64@1.1.0':
    optional: true

  '@img/sharp-libvips-linuxmusl-x64@1.1.0':
    optional: true

  '@img/sharp-linux-arm64@0.34.2':
    optionalDependencies:
      '@img/sharp-libvips-linux-arm64': 1.1.0
    optional: true

  '@img/sharp-linux-arm@0.34.2':
    optionalDependencies:
      '@img/sharp-libvips-linux-arm': 1.1.0
    optional: true

  '@img/sharp-linux-s390x@0.34.2':
    optionalDependencies:
      '@img/sharp-libvips-linux-s390x': 1.1.0
    optional: true

  '@img/sharp-linux-x64@0.34.2':
    optionalDependencies:
      '@img/sharp-libvips-linux-x64': 1.1.0
    optional: true

  '@img/sharp-linuxmusl-arm64@0.34.2':
    optionalDependencies:
      '@img/sharp-libvips-linuxmusl-arm64': 1.1.0
    optional: true

  '@img/sharp-linuxmusl-x64@0.34.2':
    optionalDependencies:
      '@img/sharp-libvips-linuxmusl-x64': 1.1.0
    optional: true

  '@img/sharp-wasm32@0.34.2':
    dependencies:
      '@emnapi/runtime': 1.4.3
    optional: true

  '@img/sharp-win32-arm64@0.34.2':
    optional: true

  '@img/sharp-win32-ia32@0.34.2':
    optional: true

  '@img/sharp-win32-x64@0.34.2':
    optional: true

  '@isaacs/cliui@8.0.2':
    dependencies:
      string-width: 5.1.2
      string-width-cjs: string-width@4.2.3
      strip-ansi: 7.1.0
      strip-ansi-cjs: strip-ansi@6.0.1
      wrap-ansi: 8.1.0
      wrap-ansi-cjs: wrap-ansi@7.0.0

  '@isaacs/fs-minipass@4.0.1':
    dependencies:
      minipass: 7.1.2

  '@jridgewell/gen-mapping@0.3.8':
    dependencies:
      '@jridgewell/set-array': 1.2.1
      '@jridgewell/sourcemap-codec': 1.5.0
      '@jridgewell/trace-mapping': 0.3.25

  '@jridgewell/resolve-uri@3.1.2': {}

  '@jridgewell/set-array@1.2.1': {}

  '@jridgewell/sourcemap-codec@1.5.0': {}

  '@jridgewell/trace-mapping@0.3.25':
    dependencies:
      '@jridgewell/resolve-uri': 3.1.2
      '@jridgewell/sourcemap-codec': 1.5.0

  '@jridgewell/trace-mapping@0.3.9':
    dependencies:
      '@jridgewell/resolve-uri': 3.1.2
      '@jridgewell/sourcemap-codec': 1.5.0

  '@js-sdsl/ordered-map@4.4.2': {}

  '@mapbox/node-pre-gyp@2.0.0':
    dependencies:
      consola: 3.4.2
      detect-libc: 2.0.4
      https-proxy-agent: 7.0.6
      node-fetch: 2.6.9
      nopt: 8.1.0
      semver: 7.7.2
      tar: 7.4.3
    transitivePeerDependencies:
      - encoding
      - supports-color

  '@next/env@15.3.3': {}

  '@next/swc-darwin-arm64@15.3.3':
    optional: true

  '@next/swc-darwin-x64@15.3.3':
    optional: true

  '@next/swc-linux-arm64-gnu@15.3.3':
    optional: true

  '@next/swc-linux-arm64-musl@15.3.3':
    optional: true

  '@next/swc-linux-x64-gnu@15.3.3':
    optional: true

  '@next/swc-linux-x64-musl@15.3.3':
    optional: true

  '@next/swc-win32-arm64-msvc@15.3.3':
    optional: true

  '@next/swc-win32-x64-msvc@15.3.3':
    optional: true

  '@nodelib/fs.scandir@2.1.5':
    dependencies:
      '@nodelib/fs.stat': 2.0.5
      run-parallel: 1.2.0

  '@nodelib/fs.stat@2.0.5': {}

  '@nodelib/fs.walk@1.2.8':
    dependencies:
      '@nodelib/fs.scandir': 2.1.5
      fastq: 1.19.1

  '@pinecone-database/pinecone@6.0.1': {}

  '@pkgjs/parseargs@0.11.0':
    optional: true

  '@protobufjs/aspromise@1.1.2': {}

  '@protobufjs/base64@1.1.2': {}

  '@protobufjs/codegen@2.0.4': {}

  '@protobufjs/eventemitter@1.1.0': {}

  '@protobufjs/fetch@1.1.0':
    dependencies:
      '@protobufjs/aspromise': 1.1.2
      '@protobufjs/inquire': 1.1.0

  '@protobufjs/float@1.0.2': {}

  '@protobufjs/inquire@1.1.0': {}

  '@protobufjs/path@1.1.2': {}

  '@protobufjs/pool@1.1.0': {}

  '@protobufjs/utf8@1.1.0': {}

  '@rolldown/pluginutils@1.0.0-beta.9': {}

  '@rollup/pluginutils@5.1.4(rollup@4.41.1)':
    dependencies:
      '@types/estree': 1.0.7
      estree-walker: 2.0.2
      picomatch: 4.0.2
    optionalDependencies:
      rollup: 4.41.1

  '@rollup/rollup-android-arm-eabi@4.41.1':
    optional: true

  '@rollup/rollup-android-arm64@4.41.1':
    optional: true

  '@rollup/rollup-darwin-arm64@4.41.1':
    optional: true

  '@rollup/rollup-darwin-x64@4.41.1':
    optional: true

  '@rollup/rollup-freebsd-arm64@4.41.1':
    optional: true

  '@rollup/rollup-freebsd-x64@4.41.1':
    optional: true

  '@rollup/rollup-linux-arm-gnueabihf@4.41.1':
    optional: true

  '@rollup/rollup-linux-arm-musleabihf@4.41.1':
    optional: true

  '@rollup/rollup-linux-arm64-gnu@4.41.1':
    optional: true

  '@rollup/rollup-linux-arm64-musl@4.41.1':
    optional: true

  '@rollup/rollup-linux-loongarch64-gnu@4.41.1':
    optional: true

  '@rollup/rollup-linux-powerpc64le-gnu@4.41.1':
    optional: true

  '@rollup/rollup-linux-riscv64-gnu@4.41.1':
    optional: true

  '@rollup/rollup-linux-riscv64-musl@4.41.1':
    optional: true

  '@rollup/rollup-linux-s390x-gnu@4.41.1':
    optional: true

  '@rollup/rollup-linux-x64-gnu@4.41.1':
    optional: true

  '@rollup/rollup-linux-x64-musl@4.41.1':
    optional: true

  '@rollup/rollup-win32-arm64-msvc@4.41.1':
    optional: true

  '@rollup/rollup-win32-ia32-msvc@4.41.1':
    optional: true

  '@rollup/rollup-win32-x64-msvc@4.41.1':
    optional: true

  '@swc/counter@0.1.3': {}

  '@swc/helpers@0.5.15':
    dependencies:
      tslib: 2.8.1

  '@tootallnate/once@2.0.0': {}

  '@ts-morph/common@0.11.1':
    dependencies:
      fast-glob: 3.3.3
      minimatch: 3.1.2
      mkdirp: 1.0.4
      path-browserify: 1.0.1

  '@tsconfig/node10@1.0.11': {}

  '@tsconfig/node12@1.0.11': {}

  '@tsconfig/node14@1.0.3': {}

  '@tsconfig/node16@1.0.4': {}

  '@types/babel__core@7.20.5':
    dependencies:
      '@babel/parser': 7.27.4
      '@babel/types': 7.27.3
      '@types/babel__generator': 7.27.0
      '@types/babel__template': 7.4.4
      '@types/babel__traverse': 7.20.7

  '@types/babel__generator@7.27.0':
    dependencies:
      '@babel/types': 7.27.3

  '@types/babel__template@7.4.4':
    dependencies:
      '@babel/parser': 7.27.4
      '@babel/types': 7.27.3

  '@types/babel__traverse@7.20.7':
    dependencies:
      '@babel/types': 7.27.3

  '@types/caseless@0.12.5': {}

  '@types/estree@1.0.7': {}

  '@types/json-schema@7.0.15': {}

  '@types/long@5.0.0':
    dependencies:
      long: 5.3.2

  '@types/node@16.18.11': {}

  '@types/node@22.15.29':
    dependencies:
      undici-types: 6.21.0

  '@types/react-dom@19.1.5(@types/react@19.1.6)':
    dependencies:
      '@types/react': 19.1.6

  '@types/react@19.1.6':
    dependencies:
      csstype: 3.1.3

  '@types/request@2.48.12':
    dependencies:
      '@types/caseless': 0.12.5
      '@types/node': 22.15.29
      '@types/tough-cookie': 4.0.5
      form-data: 2.5.3

  '@types/tough-cookie@4.0.5': {}

  '@typescript-eslint/eslint-plugin@8.33.0(@typescript-eslint/parser@8.33.0(eslint@9.27.0(jiti@1.21.7))(typescript@5.8.3))(eslint@9.27.0(jiti@1.21.7))(typescript@5.8.3)':
    dependencies:
      '@eslint-community/regexpp': 4.12.1
      '@typescript-eslint/parser': 8.33.0(eslint@9.27.0(jiti@1.21.7))(typescript@5.8.3)
      '@typescript-eslint/scope-manager': 8.33.0
      '@typescript-eslint/type-utils': 8.33.0(eslint@9.27.0(jiti@1.21.7))(typescript@5.8.3)
      '@typescript-eslint/utils': 8.33.0(eslint@9.27.0(jiti@1.21.7))(typescript@5.8.3)
      '@typescript-eslint/visitor-keys': 8.33.0
      eslint: 9.27.0(jiti@1.21.7)
      graphemer: 1.4.0
      ignore: 7.0.4
      natural-compare: 1.4.0
      ts-api-utils: 2.1.0(typescript@5.8.3)
      typescript: 5.8.3
    transitivePeerDependencies:
      - supports-color

  '@typescript-eslint/parser@8.33.0(eslint@9.27.0(jiti@1.21.7))(typescript@5.8.3)':
    dependencies:
      '@typescript-eslint/scope-manager': 8.33.0
      '@typescript-eslint/types': 8.33.0
      '@typescript-eslint/typescript-estree': 8.33.0(typescript@5.8.3)
      '@typescript-eslint/visitor-keys': 8.33.0
      debug: 4.4.1
      eslint: 9.27.0(jiti@1.21.7)
      typescript: 5.8.3
    transitivePeerDependencies:
      - supports-color

  '@typescript-eslint/project-service@8.33.0(typescript@5.8.3)':
    dependencies:
      '@typescript-eslint/tsconfig-utils': 8.33.0(typescript@5.8.3)
      '@typescript-eslint/types': 8.33.0
      debug: 4.4.1
    transitivePeerDependencies:
      - supports-color
      - typescript

  '@typescript-eslint/scope-manager@8.33.0':
    dependencies:
      '@typescript-eslint/types': 8.33.0
      '@typescript-eslint/visitor-keys': 8.33.0

  '@typescript-eslint/tsconfig-utils@8.33.0(typescript@5.8.3)':
    dependencies:
      typescript: 5.8.3

  '@typescript-eslint/type-utils@8.33.0(eslint@9.27.0(jiti@1.21.7))(typescript@5.8.3)':
    dependencies:
      '@typescript-eslint/typescript-estree': 8.33.0(typescript@5.8.3)
      '@typescript-eslint/utils': 8.33.0(eslint@9.27.0(jiti@1.21.7))(typescript@5.8.3)
      debug: 4.4.1
      eslint: 9.27.0(jiti@1.21.7)
      ts-api-utils: 2.1.0(typescript@5.8.3)
      typescript: 5.8.3
    transitivePeerDependencies:
      - supports-color

  '@typescript-eslint/types@8.33.0': {}

  '@typescript-eslint/typescript-estree@8.33.0(typescript@5.8.3)':
    dependencies:
      '@typescript-eslint/project-service': 8.33.0(typescript@5.8.3)
      '@typescript-eslint/tsconfig-utils': 8.33.0(typescript@5.8.3)
      '@typescript-eslint/types': 8.33.0
      '@typescript-eslint/visitor-keys': 8.33.0
      debug: 4.4.1
      fast-glob: 3.3.3
      is-glob: 4.0.3
      minimatch: 9.0.5
      semver: 7.7.2
      ts-api-utils: 2.1.0(typescript@5.8.3)
      typescript: 5.8.3
    transitivePeerDependencies:
      - supports-color

  '@typescript-eslint/utils@8.33.0(eslint@9.27.0(jiti@1.21.7))(typescript@5.8.3)':
    dependencies:
      '@eslint-community/eslint-utils': 4.7.0(eslint@9.27.0(jiti@1.21.7))
      '@typescript-eslint/scope-manager': 8.33.0
      '@typescript-eslint/types': 8.33.0
      '@typescript-eslint/typescript-estree': 8.33.0(typescript@5.8.3)
      eslint: 9.27.0(jiti@1.21.7)
      typescript: 5.8.3
    transitivePeerDependencies:
      - supports-color

  '@typescript-eslint/visitor-keys@8.33.0':
    dependencies:
      '@typescript-eslint/types': 8.33.0
      eslint-visitor-keys: 4.2.0

  '@upstash/redis@1.35.0':
    dependencies:
      uncrypto: 0.1.3

  '@vercel/build-utils@10.6.0': {}

  '@vercel/error-utils@2.0.3': {}

  '@vercel/kv@3.0.0':
    dependencies:
      '@upstash/redis': 1.35.0

  '@vercel/nft@0.29.2(rollup@4.41.1)':
    dependencies:
      '@mapbox/node-pre-gyp': 2.0.0
      '@rollup/pluginutils': 5.1.4(rollup@4.41.1)
      acorn: 8.14.1
      acorn-import-attributes: 1.9.5(acorn@8.14.1)
      async-sema: 3.1.1
      bindings: 1.5.0
      estree-walker: 2.0.2
      glob: 10.4.5
      graceful-fs: 4.2.11
      node-gyp-build: 4.8.4
      picomatch: 4.0.2
      resolve-from: 5.0.0
    transitivePeerDependencies:
      - encoding
      - rollup
      - supports-color

  '@vercel/node@5.2.1(rollup@4.41.1)':
    dependencies:
      '@edge-runtime/node-utils': 2.3.0
      '@edge-runtime/primitives': 4.1.0
      '@edge-runtime/vm': 3.2.0
      '@types/node': 16.18.11
      '@vercel/build-utils': 10.6.0
      '@vercel/error-utils': 2.0.3
      '@vercel/nft': 0.29.2(rollup@4.41.1)
      '@vercel/static-config': 3.1.1
      async-listen: 3.0.0
      cjs-module-lexer: 1.2.3
      edge-runtime: 2.5.9
      es-module-lexer: 1.4.1
      esbuild: 0.14.47
      etag: 1.8.1
      node-fetch: 2.6.9
      path-to-regexp: 6.1.0
      path-to-regexp-updated: path-to-regexp@6.3.0
      ts-morph: 12.0.0
      ts-node: 10.9.1(@types/node@16.18.11)(typescript@4.9.5)
      typescript: 4.9.5
      undici: 5.28.4
    transitivePeerDependencies:
      - '@swc/core'
      - '@swc/wasm'
      - encoding
      - rollup
      - supports-color

  '@vercel/static-config@3.1.1':
    dependencies:
      ajv: 8.6.3
      json-schema-to-ts: 1.6.4
      ts-morph: 12.0.0

  '@vitejs/plugin-react@4.5.0(vite@6.3.5(@types/node@16.18.11)(jiti@1.21.7)(tsx@4.19.4)(yaml@2.8.0))':
    dependencies:
      '@babel/core': 7.27.4
      '@babel/plugin-transform-react-jsx-self': 7.27.1(@babel/core@7.27.4)
      '@babel/plugin-transform-react-jsx-source': 7.27.1(@babel/core@7.27.4)
      '@rolldown/pluginutils': 1.0.0-beta.9
      '@types/babel__core': 7.20.5
      react-refresh: 0.17.0
      vite: 6.3.5(@types/node@16.18.11)(jiti@1.21.7)(tsx@4.19.4)(yaml@2.8.0)
    transitivePeerDependencies:
      - supports-color

  abbrev@3.0.1: {}

  abort-controller@3.0.0:
    dependencies:
      event-target-shim: 5.0.1

  acorn-import-attributes@1.9.5(acorn@8.14.1):
    dependencies:
      acorn: 8.14.1

  acorn-jsx@5.3.2(acorn@8.14.1):
    dependencies:
      acorn: 8.14.1

  acorn-walk@8.3.4:
    dependencies:
      acorn: 8.14.1

  acorn@8.14.1: {}

  agent-base@6.0.2:
    dependencies:
      debug: 4.4.1
    transitivePeerDependencies:
      - supports-color

  agent-base@7.1.3: {}

  ajv@6.12.6:
    dependencies:
      fast-deep-equal: 3.1.3
      fast-json-stable-stringify: 2.1.0
      json-schema-traverse: 0.4.1
      uri-js: 4.4.1

  ajv@8.6.3:
    dependencies:
      fast-deep-equal: 3.1.3
      json-schema-traverse: 1.0.0
      require-from-string: 2.0.2
      uri-js: 4.4.1

  ansi-regex@5.0.1: {}

  ansi-regex@6.1.0: {}

  ansi-styles@4.3.0:
    dependencies:
      color-convert: 2.0.1

  ansi-styles@6.2.1: {}

  any-promise@1.3.0: {}

  anymatch@3.1.3:
    dependencies:
      normalize-path: 3.0.0
      picomatch: 2.3.1

  arg@4.1.3: {}

  arg@5.0.2: {}

  argparse@2.0.1: {}

  async-listen@3.0.0: {}

  async-listen@3.0.1: {}

  async-sema@3.1.1: {}

  asynckit@0.4.0: {}

  autoprefixer@10.4.21(postcss@8.5.4):
    dependencies:
      browserslist: 4.25.0
      caniuse-lite: 1.0.30001720
      fraction.js: 4.3.7
      normalize-range: 0.1.2
      picocolors: 1.1.1
      postcss: 8.5.4
      postcss-value-parser: 4.2.0

  axios@1.9.0:
    dependencies:
      follow-redirects: 1.15.9
      form-data: 4.0.2
      proxy-from-env: 1.1.0
    transitivePeerDependencies:
      - debug

  balanced-match@1.0.2: {}

  base64-js@1.5.1: {}

  bignumber.js@9.3.0: {}

  binary-extensions@2.3.0: {}

  bindings@1.5.0:
    dependencies:
      file-uri-to-path: 1.0.0

  brace-expansion@1.1.11:
    dependencies:
      balanced-match: 1.0.2
      concat-map: 0.0.1

  brace-expansion@2.0.1:
    dependencies:
      balanced-match: 1.0.2

  braces@3.0.3:
    dependencies:
      fill-range: 7.1.1

  browserslist@4.25.0:
    dependencies:
      caniuse-lite: 1.0.30001720
      electron-to-chromium: 1.5.161
      node-releases: 2.0.19
      update-browserslist-db: 1.1.3(browserslist@4.25.0)

  buffer-equal-constant-time@1.0.1: {}

  busboy@1.6.0:
    dependencies:
      streamsearch: 1.1.0

  call-bind-apply-helpers@1.0.2:
    dependencies:
      es-errors: 1.3.0
      function-bind: 1.1.2

  callsites@3.1.0: {}

  camelcase-css@2.0.1: {}

  caniuse-lite@1.0.30001720: {}

  chalk@4.1.2:
    dependencies:
      ansi-styles: 4.3.0
      supports-color: 7.2.0

  chokidar@3.6.0:
    dependencies:
      anymatch: 3.1.3
      braces: 3.0.3
      glob-parent: 5.1.2
      is-binary-path: 2.1.0
      is-glob: 4.0.3
      normalize-path: 3.0.0
      readdirp: 3.6.0
    optionalDependencies:
      fsevents: 2.3.3

  chownr@3.0.0: {}

  cjs-module-lexer@1.2.3: {}

  client-only@0.0.1: {}

  cliui@8.0.1:
    dependencies:
      string-width: 4.2.3
      strip-ansi: 6.0.1
      wrap-ansi: 7.0.0

  code-block-writer@10.1.1: {}

  color-convert@2.0.1:
    dependencies:
      color-name: 1.1.4

  color-name@1.1.4: {}

  color-string@1.9.1:
    dependencies:
      color-name: 1.1.4
      simple-swizzle: 0.2.2
    optional: true

  color@4.2.3:
    dependencies:
      color-convert: 2.0.1
      color-string: 1.9.1
    optional: true

  combined-stream@1.0.8:
    dependencies:
      delayed-stream: 1.0.0

  commander@4.1.1: {}

  concat-map@0.0.1: {}

  consola@3.4.2: {}

  convert-hrtime@3.0.0: {}

  convert-source-map@2.0.0: {}

  cookie@1.0.2: {}

  create-require@1.1.1: {}

  cross-spawn@7.0.6:
    dependencies:
      path-key: 3.1.1
      shebang-command: 2.0.0
      which: 2.0.2

  cssesc@3.0.0: {}

  csstype@3.1.3: {}

  data-uri-to-buffer@4.0.1: {}

  debug@4.4.1:
    dependencies:
      ms: 2.1.3

  deep-is@0.1.4: {}

  delayed-stream@1.0.0: {}

  detect-libc@2.0.4: {}

  didyoumean@1.2.2: {}

  diff@4.0.2: {}

  dlv@1.1.3: {}

  dotenv@16.5.0: {}

  dunder-proto@1.0.1:
    dependencies:
      call-bind-apply-helpers: 1.0.2
      es-errors: 1.3.0
      gopd: 1.2.0

  duplexify@4.1.3:
    dependencies:
      end-of-stream: 1.4.4
      inherits: 2.0.4
      readable-stream: 3.6.2
      stream-shift: 1.0.3

  eastasianwidth@0.2.0: {}

  ecdsa-sig-formatter@1.0.11:
    dependencies:
      safe-buffer: 5.2.1

  edge-runtime@2.5.9:
    dependencies:
      '@edge-runtime/format': 2.2.1
      '@edge-runtime/ponyfill': 2.4.2
      '@edge-runtime/vm': 3.2.0
      async-listen: 3.0.1
      mri: 1.2.0
      picocolors: 1.0.0
      pretty-ms: 7.0.1
      signal-exit: 4.0.2
      time-span: 4.0.0

  electron-to-chromium@1.5.161: {}

  emoji-regex@8.0.0: {}

  emoji-regex@9.2.2: {}

  end-of-stream@1.4.4:
    dependencies:
      once: 1.4.0

  es-define-property@1.0.1: {}

  es-errors@1.3.0: {}

  es-module-lexer@1.4.1: {}

  es-object-atoms@1.1.1:
    dependencies:
      es-errors: 1.3.0

  es-set-tostringtag@2.1.0:
    dependencies:
      es-errors: 1.3.0
      get-intrinsic: 1.3.0
      has-tostringtag: 1.0.2
      hasown: 2.0.2

  esbuild-android-64@0.14.47:
    optional: true

  esbuild-android-arm64@0.14.47:
    optional: true

  esbuild-darwin-64@0.14.47:
    optional: true

  esbuild-darwin-arm64@0.14.47:
    optional: true

  esbuild-freebsd-64@0.14.47:
    optional: true

  esbuild-freebsd-arm64@0.14.47:
    optional: true

  esbuild-linux-32@0.14.47:
    optional: true

  esbuild-linux-64@0.14.47:
    optional: true

  esbuild-linux-arm64@0.14.47:
    optional: true

  esbuild-linux-arm@0.14.47:
    optional: true

  esbuild-linux-mips64le@0.14.47:
    optional: true

  esbuild-linux-ppc64le@0.14.47:
    optional: true

  esbuild-linux-riscv64@0.14.47:
    optional: true

  esbuild-linux-s390x@0.14.47:
    optional: true

  esbuild-netbsd-64@0.14.47:
    optional: true

  esbuild-openbsd-64@0.14.47:
    optional: true

  esbuild-sunos-64@0.14.47:
    optional: true

  esbuild-windows-32@0.14.47:
    optional: true

  esbuild-windows-64@0.14.47:
    optional: true

  esbuild-windows-arm64@0.14.47:
    optional: true

  esbuild@0.14.47:
    optionalDependencies:
      esbuild-android-64: 0.14.47
      esbuild-android-arm64: 0.14.47
      esbuild-darwin-64: 0.14.47
      esbuild-darwin-arm64: 0.14.47
      esbuild-freebsd-64: 0.14.47
      esbuild-freebsd-arm64: 0.14.47
      esbuild-linux-32: 0.14.47
      esbuild-linux-64: 0.14.47
      esbuild-linux-arm: 0.14.47
      esbuild-linux-arm64: 0.14.47
      esbuild-linux-mips64le: 0.14.47
      esbuild-linux-ppc64le: 0.14.47
      esbuild-linux-riscv64: 0.14.47
      esbuild-linux-s390x: 0.14.47
      esbuild-netbsd-64: 0.14.47
      esbuild-openbsd-64: 0.14.47
      esbuild-sunos-64: 0.14.47
      esbuild-windows-32: 0.14.47
      esbuild-windows-64: 0.14.47
      esbuild-windows-arm64: 0.14.47

  esbuild@0.25.5:
    optionalDependencies:
      '@esbuild/aix-ppc64': 0.25.5
      '@esbuild/android-arm': 0.25.5
      '@esbuild/android-arm64': 0.25.5
      '@esbuild/android-x64': 0.25.5
      '@esbuild/darwin-arm64': 0.25.5
      '@esbuild/darwin-x64': 0.25.5
      '@esbuild/freebsd-arm64': 0.25.5
      '@esbuild/freebsd-x64': 0.25.5
      '@esbuild/linux-arm': 0.25.5
      '@esbuild/linux-arm64': 0.25.5
      '@esbuild/linux-ia32': 0.25.5
      '@esbuild/linux-loong64': 0.25.5
      '@esbuild/linux-mips64el': 0.25.5
      '@esbuild/linux-ppc64': 0.25.5
      '@esbuild/linux-riscv64': 0.25.5
      '@esbuild/linux-s390x': 0.25.5
      '@esbuild/linux-x64': 0.25.5
      '@esbuild/netbsd-arm64': 0.25.5
      '@esbuild/netbsd-x64': 0.25.5
      '@esbuild/openbsd-arm64': 0.25.5
      '@esbuild/openbsd-x64': 0.25.5
      '@esbuild/sunos-x64': 0.25.5
      '@esbuild/win32-arm64': 0.25.5
      '@esbuild/win32-ia32': 0.25.5
      '@esbuild/win32-x64': 0.25.5

  escalade@3.2.0: {}

  escape-string-regexp@4.0.0: {}

  eslint-plugin-react-hooks@5.2.0(eslint@9.27.0(jiti@1.21.7)):
    dependencies:
      eslint: 9.27.0(jiti@1.21.7)

  eslint-plugin-react-refresh@0.4.20(eslint@9.27.0(jiti@1.21.7)):
    dependencies:
      eslint: 9.27.0(jiti@1.21.7)

  eslint-scope@8.3.0:
    dependencies:
      esrecurse: 4.3.0
      estraverse: 5.3.0

  eslint-visitor-keys@3.4.3: {}

  eslint-visitor-keys@4.2.0: {}

  eslint@9.27.0(jiti@1.21.7):
    dependencies:
      '@eslint-community/eslint-utils': 4.7.0(eslint@9.27.0(jiti@1.21.7))
      '@eslint-community/regexpp': 4.12.1
      '@eslint/config-array': 0.20.0
      '@eslint/config-helpers': 0.2.2
      '@eslint/core': 0.14.0
      '@eslint/eslintrc': 3.3.1
      '@eslint/js': 9.27.0
      '@eslint/plugin-kit': 0.3.1
      '@humanfs/node': 0.16.6
      '@humanwhocodes/module-importer': 1.0.1
      '@humanwhocodes/retry': 0.4.3
      '@types/estree': 1.0.7
      '@types/json-schema': 7.0.15
      ajv: 6.12.6
      chalk: 4.1.2
      cross-spawn: 7.0.6
      debug: 4.4.1
      escape-string-regexp: 4.0.0
      eslint-scope: 8.3.0
      eslint-visitor-keys: 4.2.0
      espree: 10.3.0
      esquery: 1.6.0
      esutils: 2.0.3
      fast-deep-equal: 3.1.3
      file-entry-cache: 8.0.0
      find-up: 5.0.0
      glob-parent: 6.0.2
      ignore: 5.3.2
      imurmurhash: 0.1.4
      is-glob: 4.0.3
      json-stable-stringify-without-jsonify: 1.0.1
      lodash.merge: 4.6.2
      minimatch: 3.1.2
      natural-compare: 1.4.0
      optionator: 0.9.4
    optionalDependencies:
      jiti: 1.21.7
    transitivePeerDependencies:
      - supports-color

  espree@10.3.0:
    dependencies:
      acorn: 8.14.1
      acorn-jsx: 5.3.2(acorn@8.14.1)
      eslint-visitor-keys: 4.2.0

  esquery@1.6.0:
    dependencies:
      estraverse: 5.3.0

  esrecurse@4.3.0:
    dependencies:
      estraverse: 5.3.0

  estraverse@5.3.0: {}

  estree-walker@2.0.2: {}

  esutils@2.0.3: {}

  etag@1.8.1: {}

  event-target-shim@5.0.1: {}

  extend@3.0.2: {}

  fast-deep-equal@3.1.3: {}

  fast-glob@3.3.3:
    dependencies:
      '@nodelib/fs.stat': 2.0.5
      '@nodelib/fs.walk': 1.2.8
      glob-parent: 5.1.2
      merge2: 1.4.1
      micromatch: 4.0.8

  fast-json-stable-stringify@2.1.0: {}

  fast-levenshtein@2.0.6: {}

  fastq@1.19.1:
    dependencies:
      reusify: 1.1.0

  fdir@6.4.5(picomatch@4.0.2):
    optionalDependencies:
      picomatch: 4.0.2

  fetch-blob@3.2.0:
    dependencies:
      node-domexception: 1.0.0
      web-streams-polyfill: 3.3.3

  file-entry-cache@8.0.0:
    dependencies:
      flat-cache: 4.0.1

  file-uri-to-path@1.0.0: {}

  fill-range@7.1.1:
    dependencies:
      to-regex-range: 5.0.1

  find-up@5.0.0:
    dependencies:
      locate-path: 6.0.0
      path-exists: 4.0.0

  flat-cache@4.0.1:
    dependencies:
      flatted: 3.3.3
      keyv: 4.5.4

  flatted@3.3.3: {}

  follow-redirects@1.15.9: {}

  foreground-child@3.3.1:
    dependencies:
      cross-spawn: 7.0.6
      signal-exit: 4.1.0

  form-data@2.5.3:
    dependencies:
      asynckit: 0.4.0
      combined-stream: 1.0.8
      es-set-tostringtag: 2.1.0
      mime-types: 2.1.35
      safe-buffer: 5.2.1

  form-data@4.0.2:
    dependencies:
      asynckit: 0.4.0
      combined-stream: 1.0.8
      es-set-tostringtag: 2.1.0
      mime-types: 2.1.35

  formdata-polyfill@4.0.10:
    dependencies:
      fetch-blob: 3.2.0

  fraction.js@4.3.7: {}

  fsevents@2.3.3:
    optional: true

  function-bind@1.1.2: {}

  gaxios@7.0.0-rc.5:
    dependencies:
      extend: 3.0.2
      https-proxy-agent: 7.0.6
      node-fetch: 3.3.2
    transitivePeerDependencies:
      - supports-color

  gcp-metadata@7.0.0-rc.1:
    dependencies:
      gaxios: 7.0.0-rc.5
      google-logging-utils: 1.1.1
      json-bigint: 1.0.0
    transitivePeerDependencies:
      - supports-color

  gensync@1.0.0-beta.2: {}

  get-caller-file@2.0.5: {}

  get-intrinsic@1.3.0:
    dependencies:
      call-bind-apply-helpers: 1.0.2
      es-define-property: 1.0.1
      es-errors: 1.3.0
      es-object-atoms: 1.1.1
      function-bind: 1.1.2
      get-proto: 1.0.1
      gopd: 1.2.0
      has-symbols: 1.1.0
      hasown: 2.0.2
      math-intrinsics: 1.1.0

  get-proto@1.0.1:
    dependencies:
      dunder-proto: 1.0.1
      es-object-atoms: 1.1.1

  get-tsconfig@4.10.1:
    dependencies:
      resolve-pkg-maps: 1.0.0

  glob-parent@5.1.2:
    dependencies:
      is-glob: 4.0.3

  glob-parent@6.0.2:
    dependencies:
      is-glob: 4.0.3

  glob@10.4.5:
    dependencies:
      foreground-child: 3.3.1
      jackspeak: 3.4.3
      minimatch: 9.0.5
      minipass: 7.1.2
      package-json-from-dist: 1.0.1
      path-scurry: 1.11.1

  globals@11.12.0: {}

  globals@14.0.0: {}

  globals@16.2.0: {}

  google-auth-library@10.0.0-rc.2:
    dependencies:
      base64-js: 1.5.1
      ecdsa-sig-formatter: 1.0.11
      gaxios: 7.0.0-rc.5
      gcp-metadata: 7.0.0-rc.1
      google-logging-utils: 1.1.1
      gtoken: 8.0.0-rc.1
      jws: 4.0.0
    transitivePeerDependencies:
      - supports-color

  google-gax@5.0.1-rc.1:
    dependencies:
      '@grpc/grpc-js': 1.13.4
      '@grpc/proto-loader': 0.7.15
      '@types/long': 5.0.0
      abort-controller: 3.0.0
      duplexify: 4.1.3
      google-auth-library: 10.0.0-rc.2
      google-logging-utils: 1.1.1
      node-fetch: 3.3.2
      object-hash: 3.0.0
      proto3-json-serializer: 3.0.0
      protobufjs: 7.5.3
      retry-request: 8.0.0
    transitivePeerDependencies:
      - supports-color

  google-logging-utils@1.1.1: {}

  gopd@1.2.0: {}

  graceful-fs@4.2.11: {}

  graphemer@1.4.0: {}

  gtoken@8.0.0-rc.1:
    dependencies:
      gaxios: 7.0.0-rc.5
      jws: 4.0.0
    transitivePeerDependencies:
      - supports-color

  has-flag@4.0.0: {}

  has-symbols@1.1.0: {}

  has-tostringtag@1.0.2:
    dependencies:
      has-symbols: 1.1.0

  hasown@2.0.2:
    dependencies:
      function-bind: 1.1.2

  http-proxy-agent@5.0.0:
    dependencies:
      '@tootallnate/once': 2.0.0
      agent-base: 6.0.2
      debug: 4.4.1
    transitivePeerDependencies:
      - supports-color

  https-proxy-agent@5.0.1:
    dependencies:
      agent-base: 6.0.2
      debug: 4.4.1
    transitivePeerDependencies:
      - supports-color

  https-proxy-agent@7.0.6:
    dependencies:
      agent-base: 7.1.3
      debug: 4.4.1
    transitivePeerDependencies:
      - supports-color

  ignore@5.3.2: {}

  ignore@7.0.4: {}

  import-fresh@3.3.1:
    dependencies:
      parent-module: 1.0.1
      resolve-from: 4.0.0

  imurmurhash@0.1.4: {}

  inherits@2.0.4: {}

  is-arrayish@0.3.2:
    optional: true

  is-binary-path@2.1.0:
    dependencies:
      binary-extensions: 2.3.0

  is-core-module@2.16.1:
    dependencies:
      hasown: 2.0.2

  is-extglob@2.1.1: {}

  is-fullwidth-code-point@3.0.0: {}

  is-glob@4.0.3:
    dependencies:
      is-extglob: 2.1.1

  is-number@7.0.0: {}

  is@3.3.0: {}

  isexe@2.0.0: {}

  jackspeak@3.4.3:
    dependencies:
      '@isaacs/cliui': 8.0.2
    optionalDependencies:
      '@pkgjs/parseargs': 0.11.0

  jiti@1.21.7: {}

  js-tokens@4.0.0: {}

  js-yaml@4.1.0:
    dependencies:
      argparse: 2.0.1

  jsesc@3.1.0: {}

  json-bigint@1.0.0:
    dependencies:
      bignumber.js: 9.3.0

  json-buffer@3.0.1: {}

  json-schema-to-ts@1.6.4:
    dependencies:
      '@types/json-schema': 7.0.15
      ts-toolbelt: 6.15.5

  json-schema-traverse@0.4.1: {}

  json-schema-traverse@1.0.0: {}

  json-stable-stringify-without-jsonify@1.0.1: {}

  json5@2.2.3: {}

  jwa@2.0.1:
    dependencies:
      buffer-equal-constant-time: 1.0.1
      ecdsa-sig-formatter: 1.0.11
      safe-buffer: 5.2.1

  jws@4.0.0:
    dependencies:
      jwa: 2.0.1
      safe-buffer: 5.2.1

  keyv@4.5.4:
    dependencies:
      json-buffer: 3.0.1

  levn@0.4.1:
    dependencies:
      prelude-ls: 1.2.1
      type-check: 0.4.0

  lilconfig@3.1.3: {}

  lines-and-columns@1.2.4: {}

  locate-path@6.0.0:
    dependencies:
      p-locate: 5.0.0

  lodash.camelcase@4.3.0: {}

  lodash.merge@4.6.2: {}

  long@5.3.2: {}

  lru-cache@10.4.3: {}

  lru-cache@5.1.1:
    dependencies:
      yallist: 3.1.1

  make-error@1.3.6: {}

  math-intrinsics@1.1.0: {}

  merge2@1.4.1: {}

  micromatch@4.0.8:
    dependencies:
      braces: 3.0.3
      picomatch: 2.3.1

  mime-db@1.52.0: {}

  mime-types@2.1.35:
    dependencies:
      mime-db: 1.52.0

  minimatch@3.1.2:
    dependencies:
      brace-expansion: 1.1.11

  minimatch@9.0.5:
    dependencies:
      brace-expansion: 2.0.1

  minipass@7.1.2: {}

  minizlib@3.0.2:
    dependencies:
      minipass: 7.1.2

  mkdirp@1.0.4: {}

  mkdirp@3.0.1: {}

  mri@1.2.0: {}

  ms@2.1.3: {}

  mz@2.7.0:
    dependencies:
      any-promise: 1.3.0
      object-assign: 4.1.1
      thenify-all: 1.6.0

  nanoid@3.3.11: {}

  natural-compare@1.4.0: {}

  next@15.3.3(@babel/core@7.27.4)(react-dom@19.1.0(react@19.1.0))(react@19.1.0):
    dependencies:
      '@next/env': 15.3.3
      '@swc/counter': 0.1.3
      '@swc/helpers': 0.5.15
      busboy: 1.6.0
      caniuse-lite: 1.0.30001720
      postcss: 8.4.31
      react: 19.1.0
      react-dom: 19.1.0(react@19.1.0)
      styled-jsx: 5.1.6(@babel/core@7.27.4)(react@19.1.0)
    optionalDependencies:
      '@next/swc-darwin-arm64': 15.3.3
      '@next/swc-darwin-x64': 15.3.3
      '@next/swc-linux-arm64-gnu': 15.3.3
      '@next/swc-linux-arm64-musl': 15.3.3
      '@next/swc-linux-x64-gnu': 15.3.3
      '@next/swc-linux-x64-musl': 15.3.3
      '@next/swc-win32-arm64-msvc': 15.3.3
      '@next/swc-win32-x64-msvc': 15.3.3
      sharp: 0.34.2
    transitivePeerDependencies:
      - '@babel/core'
      - babel-plugin-macros

  node-domexception@1.0.0: {}

  node-fetch@2.6.9:
    dependencies:
      whatwg-url: 5.0.0

  node-fetch@3.3.2:
    dependencies:
      data-uri-to-buffer: 4.0.1
      fetch-blob: 3.2.0
      formdata-polyfill: 4.0.10

  node-gyp-build@4.8.4: {}

  node-releases@2.0.19: {}

  nopt@8.1.0:
    dependencies:
      abbrev: 3.0.1

  normalize-path@3.0.0: {}

  normalize-range@0.1.2: {}

  object-assign@4.1.1: {}

  object-hash@3.0.0: {}

  once@1.4.0:
    dependencies:
      wrappy: 1.0.2

  openai@5.0.1: {}

  optionator@0.9.4:
    dependencies:
      deep-is: 0.1.4
      fast-levenshtein: 2.0.6
      levn: 0.4.1
      prelude-ls: 1.2.1
      type-check: 0.4.0
      word-wrap: 1.2.5

  p-limit@3.1.0:
    dependencies:
      yocto-queue: 0.1.0

  p-locate@5.0.0:
    dependencies:
      p-limit: 3.1.0

  package-json-from-dist@1.0.1: {}

  parent-module@1.0.1:
    dependencies:
      callsites: 3.1.0

  parse-ms@2.1.0: {}

  path-browserify@1.0.1: {}

  path-exists@4.0.0: {}

  path-key@3.1.1: {}

  path-parse@1.0.7: {}

  path-scurry@1.11.1:
    dependencies:
      lru-cache: 10.4.3
      minipass: 7.1.2

  path-to-regexp@6.1.0: {}

  path-to-regexp@6.3.0: {}

  picocolors@1.0.0: {}

  picocolors@1.1.1: {}

  picomatch@2.3.1: {}

  picomatch@4.0.2: {}

  pify@2.3.0: {}

  pirates@4.0.7: {}

  pnpm@10.11.0: {}

  postcss-import@15.1.0(postcss@8.5.4):
    dependencies:
      postcss: 8.5.4
      postcss-value-parser: 4.2.0
      read-cache: 1.0.0
      resolve: 1.22.10

  postcss-js@4.0.1(postcss@8.5.4):
    dependencies:
      camelcase-css: 2.0.1
      postcss: 8.5.4

  postcss-load-config@4.0.2(postcss@8.5.4)(ts-node@10.9.1(@types/node@16.18.11)(typescript@5.8.3)):
    dependencies:
      lilconfig: 3.1.3
      yaml: 2.8.0
    optionalDependencies:
      postcss: 8.5.4
      ts-node: 10.9.1(@types/node@16.18.11)(typescript@5.8.3)

  postcss-nested@6.2.0(postcss@8.5.4):
    dependencies:
      postcss: 8.5.4
      postcss-selector-parser: 6.1.2

  postcss-selector-parser@6.1.2:
    dependencies:
      cssesc: 3.0.0
      util-deprecate: 1.0.2

  postcss-value-parser@4.2.0: {}

  postcss@8.4.31:
    dependencies:
      nanoid: 3.3.11
      picocolors: 1.1.1
      source-map-js: 1.2.1

  postcss@8.5.4:
    dependencies:
      nanoid: 3.3.11
      picocolors: 1.1.1
      source-map-js: 1.2.1

  prelude-ls@1.2.1: {}

  pretty-ms@7.0.1:
    dependencies:
      parse-ms: 2.1.0

  proto3-json-serializer@3.0.0:
    dependencies:
      protobufjs: 7.5.3

  protobufjs@7.5.3:
    dependencies:
      '@protobufjs/aspromise': 1.1.2
      '@protobufjs/base64': 1.1.2
      '@protobufjs/codegen': 2.0.4
      '@protobufjs/eventemitter': 1.1.0
      '@protobufjs/fetch': 1.1.0
      '@protobufjs/float': 1.0.2
      '@protobufjs/inquire': 1.1.0
      '@protobufjs/path': 1.1.2
      '@protobufjs/pool': 1.1.0
      '@protobufjs/utf8': 1.1.0
      '@types/node': 22.15.29
      long: 5.3.2

  proxy-from-env@1.1.0: {}

  punycode@2.3.1: {}

  queue-microtask@1.2.3: {}

  react-dom@19.1.0(react@19.1.0):
    dependencies:
      react: 19.1.0
      scheduler: 0.26.0

  react-refresh@0.17.0: {}

  react-router-dom@7.6.1(react-dom@19.1.0(react@19.1.0))(react@19.1.0):
    dependencies:
      react: 19.1.0
      react-dom: 19.1.0(react@19.1.0)
      react-router: 7.6.1(react-dom@19.1.0(react@19.1.0))(react@19.1.0)

  react-router@7.6.1(react-dom@19.1.0(react@19.1.0))(react@19.1.0):
    dependencies:
      cookie: 1.0.2
      react: 19.1.0
      set-cookie-parser: 2.7.1
    optionalDependencies:
      react-dom: 19.1.0(react@19.1.0)

  react@19.1.0: {}

  read-cache@1.0.0:
    dependencies:
      pify: 2.3.0

  readable-stream@3.6.2:
    dependencies:
      inherits: 2.0.4
      string_decoder: 1.3.0
      util-deprecate: 1.0.2

  readdirp@3.6.0:
    dependencies:
      picomatch: 2.3.1

  require-directory@2.1.1: {}

  require-from-string@2.0.2: {}

  resolve-from@4.0.0: {}

  resolve-from@5.0.0: {}

  resolve-pkg-maps@1.0.0: {}

  resolve@1.22.10:
    dependencies:
      is-core-module: 2.16.1
      path-parse: 1.0.7
      supports-preserve-symlinks-flag: 1.0.0

  retry-request@8.0.0:
    dependencies:
      '@types/request': 2.48.12
      extend: 3.0.2
      teeny-request: 10.1.0
    transitivePeerDependencies:
      - supports-color

  reusify@1.1.0: {}

  rollup@4.41.1:
    dependencies:
      '@types/estree': 1.0.7
    optionalDependencies:
      '@rollup/rollup-android-arm-eabi': 4.41.1
      '@rollup/rollup-android-arm64': 4.41.1
      '@rollup/rollup-darwin-arm64': 4.41.1
      '@rollup/rollup-darwin-x64': 4.41.1
      '@rollup/rollup-freebsd-arm64': 4.41.1
      '@rollup/rollup-freebsd-x64': 4.41.1
      '@rollup/rollup-linux-arm-gnueabihf': 4.41.1
      '@rollup/rollup-linux-arm-musleabihf': 4.41.1
      '@rollup/rollup-linux-arm64-gnu': 4.41.1
      '@rollup/rollup-linux-arm64-musl': 4.41.1
      '@rollup/rollup-linux-loongarch64-gnu': 4.41.1
      '@rollup/rollup-linux-powerpc64le-gnu': 4.41.1
      '@rollup/rollup-linux-riscv64-gnu': 4.41.1
      '@rollup/rollup-linux-riscv64-musl': 4.41.1
      '@rollup/rollup-linux-s390x-gnu': 4.41.1
      '@rollup/rollup-linux-x64-gnu': 4.41.1
      '@rollup/rollup-linux-x64-musl': 4.41.1
      '@rollup/rollup-win32-arm64-msvc': 4.41.1
      '@rollup/rollup-win32-ia32-msvc': 4.41.1
      '@rollup/rollup-win32-x64-msvc': 4.41.1
      fsevents: 2.3.3

  run-parallel@1.2.0:
    dependencies:
      queue-microtask: 1.2.3

  safe-buffer@5.2.1: {}

  scheduler@0.26.0: {}

  semver@6.3.1: {}

  semver@7.7.2: {}

<<<<<<< HEAD
  sharp@0.34.2:
    dependencies:
      color: 4.2.3
      detect-libc: 2.0.4
      semver: 7.7.2
    optionalDependencies:
      '@img/sharp-darwin-arm64': 0.34.2
      '@img/sharp-darwin-x64': 0.34.2
      '@img/sharp-libvips-darwin-arm64': 1.1.0
      '@img/sharp-libvips-darwin-x64': 1.1.0
      '@img/sharp-libvips-linux-arm': 1.1.0
      '@img/sharp-libvips-linux-arm64': 1.1.0
      '@img/sharp-libvips-linux-ppc64': 1.1.0
      '@img/sharp-libvips-linux-s390x': 1.1.0
      '@img/sharp-libvips-linux-x64': 1.1.0
      '@img/sharp-libvips-linuxmusl-arm64': 1.1.0
      '@img/sharp-libvips-linuxmusl-x64': 1.1.0
      '@img/sharp-linux-arm': 0.34.2
      '@img/sharp-linux-arm64': 0.34.2
      '@img/sharp-linux-s390x': 0.34.2
      '@img/sharp-linux-x64': 0.34.2
      '@img/sharp-linuxmusl-arm64': 0.34.2
      '@img/sharp-linuxmusl-x64': 0.34.2
      '@img/sharp-wasm32': 0.34.2
      '@img/sharp-win32-arm64': 0.34.2
      '@img/sharp-win32-ia32': 0.34.2
      '@img/sharp-win32-x64': 0.34.2
    optional: true
=======
  set-cookie-parser@2.7.1: {}
>>>>>>> 9f14ac3f

  shebang-command@2.0.0:
    dependencies:
      shebang-regex: 3.0.0

  shebang-regex@3.0.0: {}

  signal-exit@4.0.2: {}

  signal-exit@4.1.0: {}

  simple-swizzle@0.2.2:
    dependencies:
      is-arrayish: 0.3.2
    optional: true

  source-map-js@1.2.1: {}

  stream-events@1.0.5:
    dependencies:
      stubs: 3.0.0

  stream-shift@1.0.3: {}

  streamsearch@1.1.0: {}

  string-width@4.2.3:
    dependencies:
      emoji-regex: 8.0.0
      is-fullwidth-code-point: 3.0.0
      strip-ansi: 6.0.1

  string-width@5.1.2:
    dependencies:
      eastasianwidth: 0.2.0
      emoji-regex: 9.2.2
      strip-ansi: 7.1.0

  string_decoder@1.3.0:
    dependencies:
      safe-buffer: 5.2.1

  strip-ansi@6.0.1:
    dependencies:
      ansi-regex: 5.0.1

  strip-ansi@7.1.0:
    dependencies:
      ansi-regex: 6.1.0

  strip-json-comments@3.1.1: {}

  stubs@3.0.0: {}

  styled-jsx@5.1.6(@babel/core@7.27.4)(react@19.1.0):
    dependencies:
      client-only: 0.0.1
      react: 19.1.0
    optionalDependencies:
      '@babel/core': 7.27.4

  sucrase@3.35.0:
    dependencies:
      '@jridgewell/gen-mapping': 0.3.8
      commander: 4.1.1
      glob: 10.4.5
      lines-and-columns: 1.2.4
      mz: 2.7.0
      pirates: 4.0.7
      ts-interface-checker: 0.1.13

  supports-color@7.2.0:
    dependencies:
      has-flag: 4.0.0

  supports-preserve-symlinks-flag@1.0.0: {}

  tailwindcss@3.4.17(ts-node@10.9.1(@types/node@16.18.11)(typescript@5.8.3)):
    dependencies:
      '@alloc/quick-lru': 5.2.0
      arg: 5.0.2
      chokidar: 3.6.0
      didyoumean: 1.2.2
      dlv: 1.1.3
      fast-glob: 3.3.3
      glob-parent: 6.0.2
      is-glob: 4.0.3
      jiti: 1.21.7
      lilconfig: 3.1.3
      micromatch: 4.0.8
      normalize-path: 3.0.0
      object-hash: 3.0.0
      picocolors: 1.1.1
      postcss: 8.5.4
      postcss-import: 15.1.0(postcss@8.5.4)
      postcss-js: 4.0.1(postcss@8.5.4)
      postcss-load-config: 4.0.2(postcss@8.5.4)(ts-node@10.9.1(@types/node@16.18.11)(typescript@5.8.3))
      postcss-nested: 6.2.0(postcss@8.5.4)
      postcss-selector-parser: 6.1.2
      resolve: 1.22.10
      sucrase: 3.35.0
    transitivePeerDependencies:
      - ts-node

  tar@7.4.3:
    dependencies:
      '@isaacs/fs-minipass': 4.0.1
      chownr: 3.0.0
      minipass: 7.1.2
      minizlib: 3.0.2
      mkdirp: 3.0.1
      yallist: 5.0.0

  teeny-request@10.1.0:
    dependencies:
      http-proxy-agent: 5.0.0
      https-proxy-agent: 5.0.1
      node-fetch: 3.3.2
      stream-events: 1.0.5
    transitivePeerDependencies:
      - supports-color

  thenify-all@1.6.0:
    dependencies:
      thenify: 3.3.1

  thenify@3.3.1:
    dependencies:
      any-promise: 1.3.0

  time-span@4.0.0:
    dependencies:
      convert-hrtime: 3.0.0

  tinyglobby@0.2.14:
    dependencies:
      fdir: 6.4.5(picomatch@4.0.2)
      picomatch: 4.0.2

  to-regex-range@5.0.1:
    dependencies:
      is-number: 7.0.0

  tr46@0.0.3: {}

  ts-api-utils@2.1.0(typescript@5.8.3):
    dependencies:
      typescript: 5.8.3

  ts-interface-checker@0.1.13: {}

  ts-morph@12.0.0:
    dependencies:
      '@ts-morph/common': 0.11.1
      code-block-writer: 10.1.1

  ts-node@10.9.1(@types/node@16.18.11)(typescript@4.9.5):
    dependencies:
      '@cspotcode/source-map-support': 0.8.1
      '@tsconfig/node10': 1.0.11
      '@tsconfig/node12': 1.0.11
      '@tsconfig/node14': 1.0.3
      '@tsconfig/node16': 1.0.4
      '@types/node': 16.18.11
      acorn: 8.14.1
      acorn-walk: 8.3.4
      arg: 4.1.3
      create-require: 1.1.1
      diff: 4.0.2
      make-error: 1.3.6
      typescript: 4.9.5
      v8-compile-cache-lib: 3.0.1
      yn: 3.1.1

  ts-node@10.9.1(@types/node@16.18.11)(typescript@5.8.3):
    dependencies:
      '@cspotcode/source-map-support': 0.8.1
      '@tsconfig/node10': 1.0.11
      '@tsconfig/node12': 1.0.11
      '@tsconfig/node14': 1.0.3
      '@tsconfig/node16': 1.0.4
      '@types/node': 16.18.11
      acorn: 8.14.1
      acorn-walk: 8.3.4
      arg: 4.1.3
      create-require: 1.1.1
      diff: 4.0.2
      make-error: 1.3.6
      typescript: 5.8.3
      v8-compile-cache-lib: 3.0.1
      yn: 3.1.1
    optional: true

  ts-toolbelt@6.15.5: {}

  tslib@2.8.1: {}

  tsx@4.19.4:
    dependencies:
      esbuild: 0.25.5
      get-tsconfig: 4.10.1
    optionalDependencies:
      fsevents: 2.3.3

  type-check@0.4.0:
    dependencies:
      prelude-ls: 1.2.1

  typescript-eslint@8.33.0(eslint@9.27.0(jiti@1.21.7))(typescript@5.8.3):
    dependencies:
      '@typescript-eslint/eslint-plugin': 8.33.0(@typescript-eslint/parser@8.33.0(eslint@9.27.0(jiti@1.21.7))(typescript@5.8.3))(eslint@9.27.0(jiti@1.21.7))(typescript@5.8.3)
      '@typescript-eslint/parser': 8.33.0(eslint@9.27.0(jiti@1.21.7))(typescript@5.8.3)
      '@typescript-eslint/utils': 8.33.0(eslint@9.27.0(jiti@1.21.7))(typescript@5.8.3)
      eslint: 9.27.0(jiti@1.21.7)
      typescript: 5.8.3
    transitivePeerDependencies:
      - supports-color

  typescript@4.9.5: {}

  typescript@5.8.3: {}

  uncrypto@0.1.3: {}

  undici-types@6.21.0: {}

  undici@5.28.4:
    dependencies:
      '@fastify/busboy': 2.1.1

  update-browserslist-db@1.1.3(browserslist@4.25.0):
    dependencies:
      browserslist: 4.25.0
      escalade: 3.2.0
      picocolors: 1.1.1

  uri-js@4.4.1:
    dependencies:
      punycode: 2.3.1

  util-deprecate@1.0.2: {}

  v8-compile-cache-lib@3.0.1: {}

  vite@6.3.5(@types/node@16.18.11)(jiti@1.21.7)(tsx@4.19.4)(yaml@2.8.0):
    dependencies:
      esbuild: 0.25.5
      fdir: 6.4.5(picomatch@4.0.2)
      picomatch: 4.0.2
      postcss: 8.5.4
      rollup: 4.41.1
      tinyglobby: 0.2.14
    optionalDependencies:
      '@types/node': 16.18.11
      fsevents: 2.3.3
      jiti: 1.21.7
      tsx: 4.19.4
      yaml: 2.8.0

  web-streams-polyfill@3.3.3: {}

  webidl-conversions@3.0.1: {}

  whatwg-url@5.0.0:
    dependencies:
      tr46: 0.0.3
      webidl-conversions: 3.0.1

  which@2.0.2:
    dependencies:
      isexe: 2.0.0

  word-wrap@1.2.5: {}

  wrap-ansi@7.0.0:
    dependencies:
      ansi-styles: 4.3.0
      string-width: 4.2.3
      strip-ansi: 6.0.1

  wrap-ansi@8.1.0:
    dependencies:
      ansi-styles: 6.2.1
      string-width: 5.1.2
      strip-ansi: 7.1.0

  wrappy@1.0.2: {}

  y18n@5.0.8: {}

  yallist@3.1.1: {}

  yallist@5.0.0: {}

  yaml@2.8.0: {}

  yargs-parser@21.1.1: {}

  yargs@17.7.2:
    dependencies:
      cliui: 8.0.1
      escalade: 3.2.0
      get-caller-file: 2.0.5
      require-directory: 2.1.1
      string-width: 4.2.3
      y18n: 5.0.8
      yargs-parser: 21.1.1

  yn@3.1.1: {}

  yocto-queue@0.1.0: {}<|MERGE_RESOLUTION|>--- conflicted
+++ resolved
@@ -2194,14 +2194,12 @@
     engines: {node: '>=10'}
     hasBin: true
 
-<<<<<<< HEAD
+  set-cookie-parser@2.7.1:
+    resolution: {integrity: sha512-IOc8uWeOZgnb3ptbCURJWNjWUPcO3ZnTTdzsurqERrP6nPyv+paC55vJM0LpOlT2ne+Ix+9+CRG1MNLlyZ4GjQ==}
+
   sharp@0.34.2:
     resolution: {integrity: sha512-lszvBmB9QURERtyKT2bNmsgxXK0ShJrL/fvqlonCo7e6xBF8nT8xU6pW+PMIbLsz0RxQk3rgH9kd8UmvOzlMJg==}
     engines: {node: ^18.17.0 || ^20.3.0 || >=21.0.0}
-=======
-  set-cookie-parser@2.7.1:
-    resolution: {integrity: sha512-IOc8uWeOZgnb3ptbCURJWNjWUPcO3ZnTTdzsurqERrP6nPyv+paC55vJM0LpOlT2ne+Ix+9+CRG1MNLlyZ4GjQ==}
->>>>>>> 9f14ac3f
 
   shebang-command@2.0.0:
     resolution: {integrity: sha512-kHxr2zZpYtdmrN1qDjrrX/Z1rR1kG8Dx+gkpK1G4eXmvXswmcE1hTWBWYUzlraYw1/yZp6YuDY77YtvbN0dmDA==}
@@ -4492,7 +4490,8 @@
 
   semver@7.7.2: {}
 
-<<<<<<< HEAD
+  set-cookie-parser@2.7.1: {}
+
   sharp@0.34.2:
     dependencies:
       color: 4.2.3
@@ -4521,9 +4520,6 @@
       '@img/sharp-win32-ia32': 0.34.2
       '@img/sharp-win32-x64': 0.34.2
     optional: true
-=======
-  set-cookie-parser@2.7.1: {}
->>>>>>> 9f14ac3f
 
   shebang-command@2.0.0:
     dependencies:
